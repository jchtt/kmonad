--- conflicted
+++ resolved
@@ -5,7 +5,6 @@
 
 ## [Unreleased]
 
-<<<<<<< HEAD
 ### [Added]
 - Added `around-next-single`, a variant of `around-next` that will release its
   context on any change, as opposed to only on the release of the 'arounded'
@@ -15,10 +14,9 @@
 - Added runit startup script
 
 ### [Changed]
-=======
+
 ### [Fixed]
 - Fixed compilation error under Mac, having to do with typo in Keycodes
->>>>>>> 840f0d1d
 
 ## [0.4.1] - 2020-09-12
 - First release where we start tracking changes.
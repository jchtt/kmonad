{-# OPTIONS_GHC -Wno-orphans #-}
{-|
Module      : KMonad.App
Description : The central app-loop of KMonad
Copyright   : (c) David Janssen, 2019
License     : MIT
Maintainer  : janssen.dhj@gmail.com
Stability   : experimental
Portability : portable

-}
module KMonad.App
  ( AppCfg(..)
  , HasAppCfg(..)
  , startApp
  )
where

import KMonad.Prelude

import KMonad.Action
import KMonad.Button
import KMonad.Keyboard
import KMonad.Keyboard.IO
import KMonad.Util
import KMonad.App.BEnv

import qualified KMonad.App.Dispatch as Dp
import qualified KMonad.App.Hooks    as Hs
import qualified KMonad.App.Sluice   as Sl
import qualified KMonad.App.Keymap   as Km

--------------------------------------------------------------------------------
-- $appcfg
--
-- The 'AppCfg' and 'AppEnv' records store the configuration and runtime
-- environment of KMonad's app-loop respectively. This contains nearly all of
-- the components required to run KMonad.
--
-- Note that the 'AppEnv' is still not sufficient to satisfy 'MonadK', since
-- there are times where we are not processing a button push. I.e. 'MonadK' is a
-- series of operations that allow us to specify how to deal with the current
-- button-push, but it required us to have actually registered a push (or
-- release) of some button. 'AppEnv' exists before any buttons have been pushed,
-- and therefore contains no information about 'the current button push' (nor
-- could it). Later in this module we specify KEnv as a combination of AppEnv
-- and a BEnv. It is that environment that we use to satisfy 'MonadK'.

-- | Record of all the configuration options required to run KMonad's core App
-- loop.
data AppCfg = AppCfg
  { _keySinkDev   :: Acquire KeySink   -- ^ How to open a 'KeySink'
  , _keySourceDev :: Acquire KeySource -- ^ How to open a 'KeySource'
  , _keymapCfg    :: LMap Button       -- ^ The map defining the 'Button' layout
  , _firstLayer   :: LayerTag          -- ^ Active layer when KMonad starts
  , _fallThrough  :: Bool              -- ^ Whether uncaught events should be emitted or not
  }
makeClassy ''AppCfg


-- | Environment of a running KMonad app-loop
data AppEnv = AppEnv
  { -- Stored copy of cfg
    _keAppCfg   :: AppCfg
   
    -- General IO
  , _keLogFunc  :: LogFunc
  , _keySink    :: KeySink
  , _keySource  :: KeySource

    -- Pull chain
  , _dispatch   :: Dp.Dispatch
  , _inHooks    :: Hs.Hooks
  , _sluice     :: Sl.Sluice

    -- Other components
  , _keymap     :: Km.Keymap
  , _outHooks   :: Hs.Hooks
  , _outVar     :: TMVar KeyEvent
  }
makeClassy ''AppEnv

instance HasLogFunc AppEnv where logFuncL = keLogFunc
instance HasAppCfg  AppEnv where appCfg   = keAppCfg


--------------------------------------------------------------------------------
-- $init

-- | Initialize all the components of the KMonad app-loop
--
-- NOTE: This is written in 'ContT' over our normal RIO monad. This is just to
-- to simplify a bunch of nesting of calls. At no point do we make use of
-- 'callCC' or other 'ContT' functionality.
--
initAppEnv :: HasLogFunc e => AppCfg -> ContT r (RIO e) AppEnv
initAppEnv cfg = do
  -- Get a reference to the logging function
  lgf <- view logFuncL

  -- Acquire the keysource and keysink
  snk <- using $ cfg^.keySinkDev
  src <- using $ cfg^.keySourceDev

  -- Initialize the pull-chain components
  dsp <- Dp.mkDispatch $ awaitKey src
  ihk <- Hs.mkHooks    $ Dp.pull  dsp
  slc <- Sl.mkSluice   $ Hs.pull  ihk

  -- Initialize the button environments in the keymap
  phl <- Km.mkKeymap (cfg^.firstLayer) (cfg^.keymapCfg)

  -- Initialize output components
  otv <- lift . atomically $ newEmptyTMVar
  ohk <- Hs.mkHooks . atomically . takeTMVar $ otv

  -- Setup thread to read from outHooks and emit to keysink
  launch_ "emitter_proc" $ do
    e <- atomically . takeTMVar $ otv
    emitKey snk e
  -- emit e = view keySink >>= flip emitKey e
  pure $ AppEnv
    { _keAppCfg  = cfg
    , _keLogFunc = lgf
    , _keySink   = snk
    , _keySource = src

    , _dispatch  = dsp
    , _inHooks   = ihk
    , _sluice    = slc

    , _keymap    = phl
    , _outHooks  = ohk
    , _outVar    = otv
    }


--------------------------------------------------------------------------------
-- $loop
--
-- The central app-loop of KMonad.

-- | Trigger the button-action press currently registered to 'Keycode'
pressKey :: (HasAppEnv e, HasLogFunc e, HasAppCfg e) => Keycode -> RIO e ()
pressKey c =
  view keymap >>= flip Km.lookupKey c >>= \case

    -- If the keycode does not occur in our keymap
    Nothing -> do
      ft <- view fallThrough
      if ft
        then do
          emit $ mkPress c
          await (isReleaseOf c) $ \_ -> do
            emit $ mkRelease c
            pure Catch
        else pure ()

    -- If the keycode does occur in our keymap
    Just b  -> runBEnv b Press >>= \case
      Nothing -> pure ()  -- If the previous action on this key was *not* a release
      Just a  -> do
        -- Execute the press and register the release
        app <- view appEnv
        runRIO (KEnv app b) $ do
          runAction a
          awaitMy Release $ do
            runBEnv b Release >>= maybe (pure ()) runAction
            pure Catch

-- | Perform 1 step of KMonad's app loop
--
-- We forever:
-- 1. Pull from the pull-chain until an unhandled event reaches us.
-- 2. If that event is a 'Press' we use our keymap to trigger an action.
loop :: RIO AppEnv ()
loop = forever $ view sluice >>= Sl.pull >>= \case
  e | e^.switch == Press -> pressKey $ e^.keycode
  _                      -> pure ()

-- | Run KMonad using the provided configuration
startApp :: HasLogFunc e => AppCfg -> RIO e ()
startApp c = runContT (initAppEnv c) (flip runRIO loop)

instance (HasAppEnv e, HasLogFunc e) => MonadKIO (RIO e) where
  -- Emitting with the keysink
  emit e = view outVar >>= atomically . flip putTMVar e
  -- emit e = view keySink >>= flip emitKey e

  -- Pausing is a simple IO action
  pause = threadDelay . (*1000) . fromIntegral

  -- Holding and rerunning through the sluice and dispatch
  hold b = do
    sl <- view sluice
    di <- view dispatch
    if b then Sl.block sl else Sl.unblock sl >>= Dp.rerun di

  -- Hooking is performed with the hooks component
<<<<<<< HEAD
  register l h = do
    hs <- case l of
      InputHook  -> view inHooks
      OutputHook -> view outHooks
    Hs.register hs h
=======
  register h = view hooks >>= \hs -> Hs.register hs h
>>>>>>> 6e95a3f9

  -- Layer-ops are sent to the 'Keymap'
  layerOp o = view keymap >>= \hl -> Km.layerOp hl o

  -- Injecting by adding to Dispatch's rerun buffer
  inject e = do
    di <- view dispatch
    logDebug $ "Injecting event: " <> display e
    Dp.rerun di [e]


--------------------------------------------------------------------------------
-- $kenv
--

-- | The complete environment capable of satisfying 'MonadK'
data KEnv = KEnv
  { _kAppEnv :: AppEnv -- ^ The app environment containing all the components
  , _kBEnv   :: BEnv   -- ^ The environment describing the currently active button
  }
makeClassy ''KEnv

instance HasAppEnv  KEnv where appEnv       = kAppEnv
instance HasBEnv    KEnv where bEnv         = kBEnv
instance HasLogFunc KEnv where logFuncL     = kAppEnv.logFuncL

-- | Hook up all the components to the different 'MonadK' functionalities
instance MonadK (RIO KEnv) where
  -- Binding is found in the stored 'BEnv'
  myBinding = view (bEnv.binding)<|MERGE_RESOLUTION|>--- conflicted
+++ resolved
@@ -197,15 +197,11 @@
     if b then Sl.block sl else Sl.unblock sl >>= Dp.rerun di
 
   -- Hooking is performed with the hooks component
-<<<<<<< HEAD
   register l h = do
     hs <- case l of
       InputHook  -> view inHooks
       OutputHook -> view outHooks
     Hs.register hs h
-=======
-  register h = view hooks >>= \hs -> Hs.register hs h
->>>>>>> 6e95a3f9
 
   -- Layer-ops are sent to the 'Keymap'
   layerOp o = view keymap >>= \hl -> Km.layerOp hl o

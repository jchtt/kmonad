{-|
Module      : KMonad.Button
Description : How buttons work
Copyright   : (c) David Janssen, 2019
License     : MIT
Maintainer  : janssen.dhj@gmail.com
Stability   : experimental
Portability : portable

A button contains 2 actions, one to perform on press, and another to perform on
release. This module contains that definition, and some helper code that helps
combine buttons. It is here that most of the complicated` buttons are
implemented (like TapHold).

-}
module KMonad.Button
  ( -- * Button basics
    -- $but
    Button
  , HasButton(..)
  , onPress
  , mkButton
  , around
  , tapOn

  -- * Simple buttons
  -- $simple
  , emitB
  , modded
  , layerToggle
  , layerSwitch
  , layerAdd
  , layerRem
  , pass
  , cmdButton

  -- * Button combinators
  -- $combinators
  , aroundNext
  , aroundNextSingle
  , layerDelay
  , layerNext
  , tapHold
  , multiTap
  , tapNext
  , tapHoldNext
  , tapNextRelease
  , tapHoldNextRelease
  , tapMacro
  , stickyKey
  )
where

import KMonad.Prelude

import KMonad.Action
import KMonad.Keyboard
import KMonad.Util


--------------------------------------------------------------------------------
-- $but
--
-- This section contains the basic definition of KMonad's 'Button' datatype. A
-- 'Button' is essentially a collection of 2 different actions, 1 to perform on
-- 'Press' and another on 'Release'.

-- | A 'Button' consists of two 'MonadK' actions, one to take when a press is
-- registered from the OS, and another when a release is registered.
data Button = Button
  { _pressAction   :: !Action -- ^ Action to take when pressed
  , _releaseAction :: !Action -- ^ Action to take when released
  }
makeClassy ''Button

-- | Create a 'Button' out of a press and release action
--
-- NOTE: Since 'AnyK' is an existentially qualified 'MonadK', the monadic
-- actions specified must be runnable by all implementations of 'MonadK', and
-- therefore can only rely on functionality from 'MonadK'. I.e. the actions must
-- be pure 'MonadK'.
mkButton :: AnyK () -> AnyK () -> Button
mkButton a b = Button (Action a) (Action b)

-- | Create a new button with only a 'Press' action
onPress :: AnyK () -> Button
onPress p = mkButton p $ pure ()


--------------------------------------------------------------------------------
-- $running
--
-- Triggering the actions stored in a 'Button'.

-- | Perform both the press and release of a button immediately
tap :: MonadK m => Button -> m ()
tap b = do
  runAction $ b^.pressAction
  runAction $ b^.releaseAction

-- | Perform the press action of a Button and register its release callback.
--
-- This performs the action stored in the 'pressAction' field and registers a
-- callback that will trigger the 'releaseAction' when the release is detected.
press :: MonadK m => Button -> m ()
press b = do
  runAction $ b^.pressAction
  awaitMy Release $ do
    runAction $ b^.releaseAction
    pure Catch

--------------------------------------------------------------------------------
-- $simple
--
-- A collection of simple buttons. These are basically almost direct wrappings
-- around 'MonadK' functionality.

-- | A button that emits a Press of a keycode when pressed, and a release when
-- released.
emitB :: Keycode -> Button
emitB c = mkButton
  (emit $ mkPress c)
  (emit $ mkRelease c)

-- | Create a new button that first presses a 'Keycode' before running an inner
-- button, releasing the 'Keycode' again after the inner 'Button' is released.
modded ::
     Keycode -- ^ The 'Keycode' to `wrap around` the inner button
  -> Button  -- ^ The button to nest inside `being modded`
  -> Button
modded modder = around (emitB modder)

-- | Create a button that toggles a layer on and off
layerToggle :: LayerTag -> Button
layerToggle t = mkButton
  (layerOp $ PushLayer t)
  (layerOp $ PopLayer  t)

-- | Create a button that switches the base-layer on a press
layerSwitch :: LayerTag -> Button
layerSwitch t = onPress (layerOp $ SetBaseLayer t)

-- | Create a button that adds a layer on a press
layerAdd :: LayerTag -> Button
layerAdd t = onPress (layerOp $ PushLayer t)

-- | Create a button that removes the top instance of a layer on a press
layerRem :: LayerTag -> Button
layerRem t = onPress (layerOp $ PopLayer t)

-- | Create a button that does nothing (but captures the input)
pass :: Button
pass = onPress $ pure ()

-- | Create a button that executes a shell command on press and possibly on
-- release
cmdButton :: Text -> Maybe Text -> Button
cmdButton pr mbR = mkButton (shellCmd pr) (maybe (pure ()) shellCmd mbR)

--------------------------------------------------------------------------------
-- $combinators
--
-- Functions that take 'Button's and combine them to form new 'Button's.

-- | Create a new button from 2 buttons, an inner and an outer. When the new
-- button is pressed, first the outer is pressed, then the inner. On release,
-- the inner is released first, and then the outer.
around ::
     Button -- ^ The outer 'Button'
  -> Button -- ^ The inner 'Button'
  -> Button -- ^ The resulting nested 'Button'
around outer inner = Button
  (Action (runAction (outer^.pressAction)   *> runAction (inner^.pressAction)))
  (Action (runAction (inner^.releaseAction) *> runAction (outer^.releaseAction)))

-- | A 'Button' that, once pressed, will surround the next button with another.
--
-- Think of this as, essentially, a tappable mod. For example, an 'aroundNext
-- KeyCtrl' would, once tapped, then make the next keypress C-<whatever>.
aroundNext ::
     Button -- ^ The outer 'Button'
  -> Button -- ^ The resulting 'Button'
aroundNext b = onPress $ await isPress $ \e -> do
  runAction $ b^.pressAction
  await (isReleaseOf $ e^.keycode) $ \_ -> do
    runAction $ b^.releaseAction
    pure NoCatch
  pure NoCatch

-- | A 'Button' that, once pressed, will surround the next button with another.
--
-- Think of this as, essentially, a tappable mod. For example, an 'aroundNext
-- KeyCtrl' would, once tapped, then make the next keypress C-<whatever>.
--
-- This differs from 'aroundNext' in that it explicitly releases the modifier
-- immediately after the first event, where `aroundSingle` waits around for the
-- original key that was modified to be released itself.
aroundNextSingle ::
     Button -- ^ The outer 'Button'
  -> Button -- ^ The resulting 'Button'
aroundNextSingle b = onPress $ await isPress $ \_ -> do
  runAction $ b^.pressAction
  -- Wait for the next *event*, regardless of what it is
  await (pure True) $ \_ -> do
    runAction $ b^.releaseAction
    pure NoCatch
  pure NoCatch

-- | Create a new button that performs both a press and release of the input
-- button on just a press or release
tapOn ::
     Switch -- ^ Which 'Switch' should trigger the tap
  -> Button -- ^ The 'Button' to tap
  -> Button -- ^ The tapping 'Button'
tapOn Press   b = mkButton (tap b)   (pure ())
tapOn Release b = mkButton (pure ()) (tap b)

-- | Create a 'Button' that performs a tap of one button if it is released
-- within an interval. If the interval is exceeded, press the other button (and
-- release it when a release is detected).
tapHold :: Milliseconds -> Button -> Button -> Button
tapHold ms t h = onPress $ withinHeld ms (matchMy Release)
  (press h)                     -- If we catch timeout before release
  (const $ tap t *> pure Catch) -- If we catch release before timeout

-- | Create a 'Button' that performs a tap of 1 button if the next event is its
-- own release, or else switches to holding some other button if the next event
-- is a different keypress.
tapNext :: Button -> Button -> Button
tapNext t h = onPress $ hookF InputHook $ \e -> do
  p <- matchMy Release
  if p e
    then tap t   *> pure Catch
    else press h *> pure NoCatch

-- | Like 'tapNext', except that after some interval it switches anyways
tapHoldNext :: Milliseconds -> Button -> Button -> Button
tapHoldNext ms t h = onPress $ within ms (pure $ const True) (press h) $ \tr -> do
  p <- matchMy Release
  if p $ tr^.event
    then tap t   *> pure Catch
    else press h *> pure NoCatch

-- | Create a tap-hold style button that makes its decision based on the next
-- detected release in the following manner:
-- 1. It is the release of this button: We are tapping
-- 2. It is of some other button that was pressed *before* this one, ignore.
-- 3. It is of some other button that was pressed *after* this one, we hold.
--
-- It does all of this while holding processing of other buttons, so time will
-- get rolled back like a TapHold button.
tapNextRelease :: Button -> Button -> Button
tapNextRelease t h = onPress $ do
  hold True
  go []
  where
    go :: MonadK m => [Keycode] ->  m ()
    go ks = hookF InputHook $ \e -> do
      p <- matchMy Release
      let isRel = isRelease e
      if
        -- If the next event is my own release: we act as if we were tapped
        | p e -> doTap
        -- If the next event is the release of some button that was held after me
        -- we act as if we were held
        | isRel && (e^.keycode `elem` ks) -> doHold e
        -- Else, if it is a press, store the keycode and wait again
        | not isRel                       -> go ((e^.keycode):ks) *> pure NoCatch
        -- Else, if it is a release of some button held before me, just ignore
        | otherwise                       -> go ks *> pure NoCatch

    -- Behave like a tap is simple: tap the button `t` and release processing
    doTap :: MonadK m => m Catch
    doTap = tap t *> hold False *> pure Catch

    -- Behave like a hold is not simple: first we release the processing hold,
    -- then we catch the release of ButtonX that triggered this action, and then
    -- we rethrow this release.
    doHold :: MonadK m => KeyEvent -> m Catch
    doHold e = press h *> hold False *> inject e *> pure Catch


-- | Create a tap-hold style button that makes its decision based on the next
-- detected release in the following manner:
-- 1. It is the release of this button: We are tapping
-- 2. It is of some other button that was pressed *before* this one, ignore.
-- 3. It is of some other button that was pressed *after* this one, we hold.
--
-- If we encounter the timeout before any other release, we switch to holding
-- mode.
--
-- It does all of this while holding processing of other buttons, so time will
-- get rolled back like a TapHold button.
tapHoldNextRelease :: Milliseconds -> Button -> Button -> Button
tapHoldNextRelease ms t h = onPress $ do
  hold True
  go ms []
  where

    go :: MonadK m => Milliseconds -> [Keycode] ->  m ()
    go ms' ks = tHookF InputHook ms' onTimeout $ \r -> do
      p <- matchMy Release
      let e = r^.event
      let isRel = isRelease e
      if
        -- If the next event is my own release: act like tapped
        | p e -> onRelSelf
        -- If the next event is another release that was pressed after me
        | isRel && (e^.keycode `elem` ks) -> onRelOther e
        -- If the next event is a press, store and recurse
        | not isRel -> go (ms' - r^.elapsed) (e^.keycode : ks) *> pure NoCatch
        -- If the next event is a release of some button pressed before me, recurse
        | otherwise -> go (ms' - r^.elapsed) ks *> pure NoCatch

    onTimeout :: MonadK m =>  m ()
    onTimeout = press h *> hold False

    onRelSelf :: MonadK m => m Catch
    onRelSelf = tap t *> hold False *> pure Catch

    onRelOther :: MonadK m => KeyEvent -> m Catch
    onRelOther e = press h *> hold False *> inject e *> pure Catch


-- | Create a 'Button' that contains a number of delays and 'Button's. As long
-- as the next press is registered before the timeout, the multiTap descends
-- into its list. The moment a delay is exceeded or immediately upon reaching
-- the last button, that button is pressed.
multiTap :: Button -> [(Milliseconds, Button)] -> Button
multiTap l bs = onPress $ go bs
  where
    go :: [(Milliseconds, Button)] -> AnyK ()
    go []            = press l
    go ((ms, b):bs') = do
      -- This is a bit complicated. What we do is:
      -- 1.  We wait for the release of the key that triggered this action
      -- 2A. If it doesn't occur in the interval we press the button from the list
      --     and we are done.
      -- 2B. If we do detect the release, we must now keep waiting to detect another press.
      -- 3A. If we do not detect a press before the interval is up, we know a tap occured,
      --     so we tap the current button and we are done.
      -- 3B. If we detect another press, then the user is descending into the buttons tied
      --     to this multi-tap, so we recurse on the remaining buttons.
      let onMatch t = do
            within (ms - t^.elapsed) (matchMy Press)
                   (tap b)
                   (const $ go bs' *> pure Catch)
            pure Catch
      within ms (matchMy Release) (press b) onMatch


-- | Create a 'Button' that performs a series of taps on press. Note that the
-- last button is only released when the tapMacro itself is released.
tapMacro :: [Button] -> Button
tapMacro bs = onPress $ go bs
  where
    go []      = pure ()
    go (b:[])  = press b
    go (b:rst) = tap b >> go rst


-- | Switch to a layer for a period of time, then automatically switch back
layerDelay :: Milliseconds -> LayerTag -> Button
layerDelay d t = onPress $ do
  layerOp (PushLayer t)
  after d (layerOp $ PopLayer t)

-- | Switch to a layer for the next button-press and switch back automaically.
--
-- NOTE: liable to change, this is essentially just `aroundNext` and
-- `layerToggle` combined.
layerNext :: LayerTag -> Button
layerNext t = onPress $ do
  layerOp (PushLayer t)
<<<<<<< HEAD
  await isPress (\_ -> whenDone (layerOp $ PopLayer t) *> pure NoCatch)
=======
  await isPress (\_ -> whenDone (layerOp $ PopLayer t) *> pure NoCatch)

-- | Make a button into a sticky-key, i.e. a key that acts like it is
-- pressed for the button after it if that button was pressed in the
-- given timeframe.
stickyKey :: Milliseconds -> Button -> Button
stickyKey ms b = onPress $ go
 where
  go :: MonadK m => m ()
  go = hookF InputHook $ \e -> do
    p <- matchMy Release
    if | p e               -> doTap    $> Catch
         -- My own release; we act as if we were tapped
       | not (isRelease e) -> doHold e $> Catch
         -- The press of another button; act like we are held down
       | otherwise         -> go       $> NoCatch
         -- The release of some other button; ignore these

  doHold :: MonadK m => KeyEvent -> m ()
  doHold e = press b *> inject e

  doTap :: MonadK m => m ()
  doTap =
    within ms
           (pure isPress)  -- presses definitely happen after us
           (pure ())
           (\t -> (runAction $ b^.pressAction)
               *> inject (t^.event)
               *> after 3 (runAction $ b^.releaseAction)
               $> Catch)
>>>>>>> 840f0d1d
<|MERGE_RESOLUTION|>--- conflicted
+++ resolved
@@ -372,9 +372,6 @@
 layerNext :: LayerTag -> Button
 layerNext t = onPress $ do
   layerOp (PushLayer t)
-<<<<<<< HEAD
-  await isPress (\_ -> whenDone (layerOp $ PopLayer t) *> pure NoCatch)
-=======
   await isPress (\_ -> whenDone (layerOp $ PopLayer t) *> pure NoCatch)
 
 -- | Make a button into a sticky-key, i.e. a key that acts like it is
@@ -404,5 +401,4 @@
            (\t -> (runAction $ b^.pressAction)
                *> inject (t^.event)
                *> after 3 (runAction $ b^.releaseAction)
-               $> Catch)
->>>>>>> 840f0d1d
+               $> Catch)
<<<<<<< HEAD
{-# LANGUAGE CPP #-}
{-|
Module      : KMonad.App.Main
Description : The entry-point to KMonad
Copyright   : (c) David Janssen, 2021
License     : MIT

Maintainer  : janssen.dhj@gmail.com
Stability   : experimental
Portability : non-portable

-}
module KMonad.App.Main
  ( -- * The entry-point to KMonad
    main
  )
where

import KMonad.Prelude

import KMonad.Args
import KMonad.App.Types
import KMonad.Keyboard
import KMonad.Util
import KMonad.Model



import qualified KMonad.Model.Dispatch as Dp
import qualified KMonad.Model.Hooks    as Hs
import qualified KMonad.Model.Sluice   as Sl
import qualified KMonad.Model.Keymap   as Km

-- FIXME: This should live somewhere else

#ifdef linux_HOST_OS
import System.Posix.Signals (Handler(Ignore), installHandler, sigCHLD)
#endif

--------------------------------------------------------------------------------
-- $start
--
-- How to start KMonad

-- | The first command in KMonad
--
-- Get the invocation from the command-line, then do something with it.
main :: IO ()
main = getCmd >>= runCmd

-- | Execute the provided 'Cmd'
--
-- 1. Construct the log-func
-- 2. Parse the config-file
-- 3. Maybe start KMonad
runCmd :: Cmd -> IO ()
runCmd c = do
  o <- logOptionsHandle stdout False <&> setLogMinLevel (c^.logLvl)
  withLogFunc o $ \f -> runRIO f $ do
    cfg <- loadConfig c
    unless (c^.dryRun) $ startApp cfg

--------------------------------------------------------------------------------
-- $init
--
-- The steps required to turn a configuration into the initial KMonad env

-- | Initialize all the components of the KMonad app-loop
--
-- NOTE: This is written in 'ContT' over our normal RIO monad. This is just to
-- to simplify a bunch of nesting of calls. At no point do we make use of
-- 'callCC' or other 'ContT' functionality.
--
initAppEnv :: HasLogFunc e => AppCfg -> ContT r (RIO e) AppEnv
initAppEnv cfg = do
  -- Get a reference to the logging function
  lgf <- view logFuncL

  -- Wait a bit for the user to release the 'Return' key with which they started KMonad
  threadDelay $ (fromIntegral $ cfg^.startDelay) * 1000

  -- Acquire the keysource and keysink
  snk <- using $ cfg^.keySinkDev
  src <- using $ cfg^.keySourceDev

  -- Initialize the pull-chain components
  itr <- atomically $ newEmptyTMVar
  dsp <- Dp.mkDispatch (awaitKey src) itr
  ihkPrio <- Hs.mkHooks (Dp.pull dsp) itr
  slc <- Sl.mkSluice $ Hs.pull ihkPrio
  ihk <- Hs.mkHooks (Sl.pull slc) itr

  -- Initialize the button environments in the keymap
  phl <- Km.mkKeymap (cfg^.firstLayer) (cfg^.keymapCfg)

  -- Initialize output components
  otv <- lift . atomically $ newEmptyTMVar
  otr <- atomically $ newEmptyTMVar
  ohk <- Hs.mkHooks ((atomically . takeTMVar) otv >>= pure . (WrappedKeyEvent NoCatch)) otr

  -- Setup thread to read from outHooks and emit to keysink
  launch_ "emitter_proc" $ do
    e <- atomically . takeTMVar $ otv
    emitKey snk e
  -- emit e = view keySink >>= flip emitKey e
  pure $ AppEnv
    { _keAppCfg  = cfg
    , _keLogFunc = lgf
    , _keySink   = snk
    , _keySource = src

    , _dispatch  = dsp
    , _inHooksPrio = ihkPrio
    , _sluice    = slc
    , _inHooks   = ihk

    , _keymap    = phl
    , _outHooks  = ohk
    , _outVar    = otv
    }

--------------------------------------------------------------------------------
-- $emit
--
-- How to use a KMonad env to emit keys to the OS
--
-- FIXME: this needs to live somewhere else

-- | Trigger the button-action press currently registered to 'Keycode'
pressKey :: (HasAppEnv e, HasLogFunc e, HasAppCfg e) => Keycode -> RIO e ()
pressKey c =
  view keymap >>= flip Km.lookupKey c >>= \case

    -- If the keycode does not occur in our keymap
    Nothing -> do
      ft <- view fallThrough
      if ft
        then do
          emit $ mkPress c
          await (isReleaseOf c) $ \_ -> do
            emit $ mkRelease c
            pure Catch
        else pure ()

    -- If the keycode does occur in our keymap
    Just b  -> runBEnv b Press >>= \case
      Nothing -> pure ()  -- If the previous action on this key was *not* a release
      Just a  -> do
        -- Execute the press and register the release
        app <- view appEnv
        runRIO (KEnv app b) $ do
          runAction a
          awaitMy Release $ do
            runBEnv b Release >>= \case
              Nothing -> pure ()
              Just a  -> runAction a
            pure Catch

--------------------------------------------------------------------------------
-- $loop
--
-- The app-loop of KMonad

-- | Perform 1 step of KMonad's app loop
--
-- We forever:
-- 1. Pull from the pull-chain until an unhandled event reaches us.
-- 2. If that event is a 'Press' we use our keymap to trigger an action.
loop :: RIO AppEnv ()
loop = forever $ view inHooks >>= Hs.pull >>= \case
  WrappedKeyEvent c e | c == NoCatch && e^.switch == Press -> pressKey $ e^.keycode
  _                      -> pure ()

-- | Run KMonad using the provided configuration
startApp :: HasLogFunc e => AppCfg -> RIO e ()
startApp c = do
#ifdef linux_HOST_OS
  -- Ignore SIGCHLD to avoid zombie processes.
  liftIO . void $ installHandler sigCHLD Ignore Nothing
#endif
  runContT (initAppEnv c) (flip runRIO loop)
=======
{-# LANGUAGE CPP #-}
{-|
Module      : KMonad.App.Main
Description : The entry-point to KMonad
Copyright   : (c) David Janssen, 2021
License     : MIT

Maintainer  : janssen.dhj@gmail.com
Stability   : experimental
Portability : non-portable

-}
module KMonad.App.Main
  ( -- * The entry-point to KMonad
    main
  )
where

import KMonad.Prelude

import KMonad.Args
import KMonad.App.Types
import KMonad.Keyboard
import KMonad.Util
import KMonad.Model



import qualified KMonad.Model.Dispatch as Dp
import qualified KMonad.Model.Hooks    as Hs
import qualified KMonad.Model.Sluice   as Sl
import qualified KMonad.Model.Keymap   as Km

-- FIXME: This should live somewhere else

#ifdef linux_HOST_OS
import System.Posix.Signals (Handler(Ignore), installHandler, sigCHLD)
#endif

--------------------------------------------------------------------------------
-- $start
--
-- How to start KMonad

-- | The first command in KMonad
--
-- Get the invocation from the command-line, then do something with it.
main :: IO ()
main = getCmd >>= runCmd

-- | Execute the provided 'Cmd'
--
-- 1. Construct the log-func
-- 2. Parse the config-file
-- 3. Maybe start KMonad
runCmd :: Cmd -> IO ()
runCmd c = do
  o <- logOptionsHandle stdout False <&> setLogMinLevel (c^.logLvl)
  withLogFunc o $ \f -> runRIO f $ do
    cfg <- loadConfig c
    unless (c^.dryRun) $ startApp cfg

--------------------------------------------------------------------------------
-- $init
--
-- The steps required to turn a configuration into the initial KMonad env

-- | Initialize all the components of the KMonad app-loop
--
-- NOTE: This is written in 'ContT' over our normal RIO monad. This is just to
-- to simplify a bunch of nesting of calls. At no point do we make use of
-- 'callCC' or other 'ContT' functionality.
--
initAppEnv :: HasLogFunc e => AppCfg -> ContT r (RIO e) AppEnv
initAppEnv cfg = do
  -- Get a reference to the logging function
  lgf <- view logFuncL

  -- Wait a bit for the user to release the 'Return' key with which they started KMonad
  threadDelay $ (fromIntegral $ cfg^.startDelay) * 1000

  -- Acquire the keysource and keysink
  snk <- using $ cfg^.keySinkDev
  src <- using $ cfg^.keySourceDev

  -- Initialize the pull-chain components
  dsp <- Dp.mkDispatch $ awaitKey src
  ihk <- Hs.mkHooks    $ Dp.pull  dsp
  slc <- Sl.mkSluice   $ Hs.pull  ihk

  -- Initialize the button environments in the keymap
  phl <- Km.mkKeymap (cfg^.firstLayer) (cfg^.keymapCfg)

  -- Initialize output components
  otv <- lift . atomically $ newEmptyTMVar
  ohk <- Hs.mkHooks $ (atomically . takeTMVar) otv >>= pure . mkHandledEvent

  -- Setup thread to read from outHooks and emit to keysink
  launch_ "emitter_proc" $ do
    e <- atomically . takeTMVar $ otv
    emitKey snk e
  -- emit e = view keySink >>= flip emitKey e
  pure $ AppEnv
    { _keAppCfg  = cfg
    , _keLogFunc = lgf
    , _keySink   = snk
    , _keySource = src

    , _dispatch  = dsp
    , _inHooks   = ihk
    , _sluice    = slc

    , _keymap    = phl
    , _outHooks  = ohk
    , _outVar    = otv
    }

--------------------------------------------------------------------------------
-- $emit
--
-- How to use a KMonad env to emit keys to the OS
--
-- FIXME: this needs to live somewhere else

-- | Handle passthrough event by directly emitting press or release
passthroughEvent :: (HasAppEnv e, HasLogFunc e, HasAppCfg e) => KeyEvent -> RIO e ()
passthroughEvent e 
  | e^.switch == Press   = emit $ mkPress $ e^.keycode
  | e^.switch == Release = emit $ mkRelease $ e^.keycode

-- | Trigger the button-action press currently registered to 'Keycode'
pressKey :: (HasAppEnv e, HasLogFunc e, HasAppCfg e) => Keycode -> RIO e ()
pressKey c =
  view keymap >>= flip Km.lookupKey c >>= \case

    -- If the keycode does not occur in our keymap
    Nothing -> do
      ft <- view fallThrough
      if ft
        then do
          emit $ mkPress c
          await (isReleaseOf c) $ \e -> do
            inject $ mkPassthroughEvent (mkRelease c)
            pure Catch
        else pure ()

    -- If the keycode does occur in our keymap
    Just b  -> runBEnv b Press >>= \case
      Nothing -> pure ()  -- If the previous action on this key was *not* a release
      Just a  -> do
        -- Execute the press and register the release
        app <- view appEnv
        runRIO (KEnv app b) $ do
          runAction a
          awaitMy Release $ do
            runBEnv b Release >>= \case
              Nothing -> pure ()
              Just a  -> runAction a
            pure Catch

--------------------------------------------------------------------------------
-- $loop
--
-- The app-loop of KMonad

-- | Perform 1 step of KMonad's app loop
--
-- We forever:
-- 1. Pull from the pull-chain until an unhandled event reaches us.
-- 2. If that event is a 'Press' we use our keymap to trigger an action.
loop :: RIO AppEnv ()
loop = forever $ view sluice >>= Sl.pull >>= \case
  e | _passthrough e                     -> passthroughEvent $ _wrappedEvent e --TODO: lenses do not seem to work here, what's wrong?
  e | (_wrappedEvent e)^.switch == Press -> pressKey $ (_wrappedEvent e)^.keycode
  _                                      -> pure ()

-- | Run KMonad using the provided configuration
startApp :: HasLogFunc e => AppCfg -> RIO e ()
startApp c = do
#ifdef linux_HOST_OS
  -- Ignore SIGCHLD to avoid zombie processes.
  liftIO . void $ installHandler sigCHLD Ignore Nothing
#endif
  runContT (initAppEnv c) (flip runRIO loop)
>>>>>>> 7e5cf198
<|MERGE_RESOLUTION|>--- conflicted
+++ resolved
@@ -1,186 +1,3 @@
-<<<<<<< HEAD
-{-# LANGUAGE CPP #-}
-{-|
-Module      : KMonad.App.Main
-Description : The entry-point to KMonad
-Copyright   : (c) David Janssen, 2021
-License     : MIT
-
-Maintainer  : janssen.dhj@gmail.com
-Stability   : experimental
-Portability : non-portable
-
--}
-module KMonad.App.Main
-  ( -- * The entry-point to KMonad
-    main
-  )
-where
-
-import KMonad.Prelude
-
-import KMonad.Args
-import KMonad.App.Types
-import KMonad.Keyboard
-import KMonad.Util
-import KMonad.Model
-
-
-
-import qualified KMonad.Model.Dispatch as Dp
-import qualified KMonad.Model.Hooks    as Hs
-import qualified KMonad.Model.Sluice   as Sl
-import qualified KMonad.Model.Keymap   as Km
-
--- FIXME: This should live somewhere else
-
-#ifdef linux_HOST_OS
-import System.Posix.Signals (Handler(Ignore), installHandler, sigCHLD)
-#endif
-
---------------------------------------------------------------------------------
--- $start
---
--- How to start KMonad
-
--- | The first command in KMonad
---
--- Get the invocation from the command-line, then do something with it.
-main :: IO ()
-main = getCmd >>= runCmd
-
--- | Execute the provided 'Cmd'
---
--- 1. Construct the log-func
--- 2. Parse the config-file
--- 3. Maybe start KMonad
-runCmd :: Cmd -> IO ()
-runCmd c = do
-  o <- logOptionsHandle stdout False <&> setLogMinLevel (c^.logLvl)
-  withLogFunc o $ \f -> runRIO f $ do
-    cfg <- loadConfig c
-    unless (c^.dryRun) $ startApp cfg
-
---------------------------------------------------------------------------------
--- $init
---
--- The steps required to turn a configuration into the initial KMonad env
-
--- | Initialize all the components of the KMonad app-loop
---
--- NOTE: This is written in 'ContT' over our normal RIO monad. This is just to
--- to simplify a bunch of nesting of calls. At no point do we make use of
--- 'callCC' or other 'ContT' functionality.
---
-initAppEnv :: HasLogFunc e => AppCfg -> ContT r (RIO e) AppEnv
-initAppEnv cfg = do
-  -- Get a reference to the logging function
-  lgf <- view logFuncL
-
-  -- Wait a bit for the user to release the 'Return' key with which they started KMonad
-  threadDelay $ (fromIntegral $ cfg^.startDelay) * 1000
-
-  -- Acquire the keysource and keysink
-  snk <- using $ cfg^.keySinkDev
-  src <- using $ cfg^.keySourceDev
-
-  -- Initialize the pull-chain components
-  itr <- atomically $ newEmptyTMVar
-  dsp <- Dp.mkDispatch (awaitKey src) itr
-  ihkPrio <- Hs.mkHooks (Dp.pull dsp) itr
-  slc <- Sl.mkSluice $ Hs.pull ihkPrio
-  ihk <- Hs.mkHooks (Sl.pull slc) itr
-
-  -- Initialize the button environments in the keymap
-  phl <- Km.mkKeymap (cfg^.firstLayer) (cfg^.keymapCfg)
-
-  -- Initialize output components
-  otv <- lift . atomically $ newEmptyTMVar
-  otr <- atomically $ newEmptyTMVar
-  ohk <- Hs.mkHooks ((atomically . takeTMVar) otv >>= pure . (WrappedKeyEvent NoCatch)) otr
-
-  -- Setup thread to read from outHooks and emit to keysink
-  launch_ "emitter_proc" $ do
-    e <- atomically . takeTMVar $ otv
-    emitKey snk e
-  -- emit e = view keySink >>= flip emitKey e
-  pure $ AppEnv
-    { _keAppCfg  = cfg
-    , _keLogFunc = lgf
-    , _keySink   = snk
-    , _keySource = src
-
-    , _dispatch  = dsp
-    , _inHooksPrio = ihkPrio
-    , _sluice    = slc
-    , _inHooks   = ihk
-
-    , _keymap    = phl
-    , _outHooks  = ohk
-    , _outVar    = otv
-    }
-
---------------------------------------------------------------------------------
--- $emit
---
--- How to use a KMonad env to emit keys to the OS
---
--- FIXME: this needs to live somewhere else
-
--- | Trigger the button-action press currently registered to 'Keycode'
-pressKey :: (HasAppEnv e, HasLogFunc e, HasAppCfg e) => Keycode -> RIO e ()
-pressKey c =
-  view keymap >>= flip Km.lookupKey c >>= \case
-
-    -- If the keycode does not occur in our keymap
-    Nothing -> do
-      ft <- view fallThrough
-      if ft
-        then do
-          emit $ mkPress c
-          await (isReleaseOf c) $ \_ -> do
-            emit $ mkRelease c
-            pure Catch
-        else pure ()
-
-    -- If the keycode does occur in our keymap
-    Just b  -> runBEnv b Press >>= \case
-      Nothing -> pure ()  -- If the previous action on this key was *not* a release
-      Just a  -> do
-        -- Execute the press and register the release
-        app <- view appEnv
-        runRIO (KEnv app b) $ do
-          runAction a
-          awaitMy Release $ do
-            runBEnv b Release >>= \case
-              Nothing -> pure ()
-              Just a  -> runAction a
-            pure Catch
-
---------------------------------------------------------------------------------
--- $loop
---
--- The app-loop of KMonad
-
--- | Perform 1 step of KMonad's app loop
---
--- We forever:
--- 1. Pull from the pull-chain until an unhandled event reaches us.
--- 2. If that event is a 'Press' we use our keymap to trigger an action.
-loop :: RIO AppEnv ()
-loop = forever $ view inHooks >>= Hs.pull >>= \case
-  WrappedKeyEvent c e | c == NoCatch && e^.switch == Press -> pressKey $ e^.keycode
-  _                      -> pure ()
-
--- | Run KMonad using the provided configuration
-startApp :: HasLogFunc e => AppCfg -> RIO e ()
-startApp c = do
-#ifdef linux_HOST_OS
-  -- Ignore SIGCHLD to avoid zombie processes.
-  liftIO . void $ installHandler sigCHLD Ignore Nothing
-#endif
-  runContT (initAppEnv c) (flip runRIO loop)
-=======
 {-# LANGUAGE CPP #-}
 {-|
 Module      : KMonad.App.Main
@@ -364,5 +181,4 @@
   -- Ignore SIGCHLD to avoid zombie processes.
   liftIO . void $ installHandler sigCHLD Ignore Nothing
 #endif
-  runContT (initAppEnv c) (flip runRIO loop)
->>>>>>> 7e5cf198
+  runContT (initAppEnv c) (flip runRIO loop)
--- conflicted
+++ resolved
@@ -1,4 +1,3 @@
-<<<<<<< HEAD
 {-|
 Module      : KMonad.Model.Hooks
 Description : Component for handling hooks
@@ -66,22 +65,22 @@
 -- | The 'Hooks' environment that is required for keeping track of all the
 -- different targets and callbacks.
 data Hooks = Hooks
-  { _eventSrc   :: IO WrappedEvent   -- ^ Where we get our events from
+  { _eventSrc   :: IO WrappedKeyEvent   -- ^ Where we get our events from
   , _injectTmr  :: TMVar Unique  -- ^ Used to signal timeouts
   , _hooks      :: TVar Store    -- ^ Store of hooks
   }
 makeLenses ''Hooks
 
 -- | Create a new 'Hooks' environment which reads events from the provided action
-mkHooks' :: MonadUnliftIO m => m WrappedEvent -> TMVar Unique -> m Hooks
-mkHooks' s itr = withRunInIO $ \u -> do
-  --itr <- atomically $ newEmptyTMVar
+mkHooks' :: MonadUnliftIO m => m WrappedKeyEvent -> m Hooks
+mkHooks' s = withRunInIO $ \u -> do
+  itr <- atomically $ newEmptyTMVar
   hks <- atomically $ newTVar M.empty
   pure $ Hooks (u s) itr hks
 
 -- | Create a new 'Hooks' environment, but as a 'ContT' monad to avoid nesting
-mkHooks :: MonadUnliftIO m => m WrappedEvent -> TMVar Unique -> ContT r m Hooks
-mkHooks s itr = lift (mkHooks' s itr)
+mkHooks :: MonadUnliftIO m => m WrappedKeyEvent -> ContT r m Hooks
+mkHooks = lift . mkHooks'
 
 -- | Convert a hook in some UnliftIO monad into an IO version, to store it in Hooks
 ioHook :: MonadUnliftIO m => Hook m -> m (Hook IO)
@@ -123,200 +122,6 @@
 cancelHook :: (HasLogFunc e)
   => Hooks
   -> Unique
-  -> RIO e Bool
-cancelHook hs tag = do
-  e <- atomically $ do
-    m <- readTVar $ hs^.hooks
-    let v = M.lookup tag m
-    when (isJust v) $ modifyTVar (hs^.hooks) (M.delete tag)
-    pure v
-  case e of
-    Nothing -> do
-      logDebug $ "Tried cancelling hook: " <> display (hashUnique tag)
-      pure False
-    Just e' -> do
-      logDebug $ "Cancelling hook: " <> display (hashUnique tag)
-      liftIO $ e' ^. hTimeout . to fromJust . action
-      pure True
-
-
---------------------------------------------------------------------------------
--- $run
---
--- The following code deals with how we check hooks against incoming events, and
--- how this updates the 'Hooks' environment.
-
--- | Run the function stored in a Hook on the event and the elapsed time
-runEntry :: MonadIO m => SystemTime -> KeyEvent -> Entry -> m Catch
-runEntry t e v = liftIO $ do
-  (v^.keyH) $ Trigger ((v^.time) `tDiff` t) e
-
--- | Run all hooks on the current event and reset the store
-runHooks :: (HasLogFunc e)
-  => Hooks
-  -> KeyEvent
-  -> RIO e Catch
-runHooks hs e = do
-  logDebug "Running hooks"
-  m   <- atomically $ swapTVar (hs^.hooks) M.empty
-  now <- liftIO getSystemTime
-  foldMapM (runEntry now e) (M.elems m)
-
-
---------------------------------------------------------------------------------
--- $loop
---
--- The following code deals with how to use the 'Hooks' component as part of a
--- pull-chain. It contains logic for how to try to pull events from upstream and
--- check them against the hooks, and for how to keep stepping until an unhandled
--- event comes through.
-
--- | Pull 1 event from the '_eventSrc'. If that action is not caught by any
--- callback, then return it (otherwise return Nothing). At the same time, keep
--- reading the timer-cancellation inject point and handle any cancellation as it
--- comes up.
-step :: (HasLogFunc e)
-  => Hooks                  -- ^ The 'Hooks' environment
-  -> RIO e (Maybe WrappedEvent) -- ^ An action that returns perhaps the next event
-step h = do
-  liftIO (h^.eventSrc) >>= \case
-    WrappedTag t -> cancelHook h t >>= \case  -- We caught a cancellation
-      False -> pure $ Just $ WrappedTag t
-      True -> pure Nothing
-    WrappedKeyEvent c e -> do -- We caught a real event
-      cNew <- runHooks h e
-      pure $ Just $ WrappedKeyEvent (cNew <> c) e
-
--- | Keep stepping until we succesfully get an unhandled 'KeyEvent'
-pull :: HasLogFunc e
-  => Hooks
-  -> RIO e WrappedEvent
-pull h = step h >>= maybe (pull h) pure
-=======
-{-|
-Module      : KMonad.Model.Hooks
-Description : Component for handling hooks
-Copyright   : (c) David Janssen, 2019
-License     : MIT
-Maintainer  : janssen.dhj@gmail.com
-Stability   : experimental
-Portability : portable
-
-Part of the KMonad deferred-decision mechanics are implemented using hooks,
-which will call predicates and actions on future keypresses and/or timer events.
-The 'Hooks' component is the concrete implementation of this functionality.
-
-In the sequencing of components, this happens second, right after the
-'KMonad.App.Dispatch.Dispatch' component.
-
--}
-module KMonad.Model.Hooks
-  ( Hooks
-  , mkHooks
-  , pull
-  , register
-  )
-where
-
-import KMonad.Prelude
-
-import Data.Time.Clock.System
-import Data.Unique
-
-import KMonad.Model.Action hiding (register)
-import KMonad.Keyboard
-import KMonad.Util
-
-import RIO.Partial (fromJust)
-
-import qualified RIO.HashMap as M
-
---------------------------------------------------------------------------------
--- $hooks
-
-
-
--- -- | A 'Hook' contains the 'KeyPred' and 'Callback'
--- newtype Hook = Hook (KeyPred, Callback IO)
--- makeWrapped ''Hook
-
--- -- | Create a new 'Hook' value
--- mkHook :: MonadUnliftIO m => KeyPred -> Callback m -> m Hook
--- mkHook p c = withRunInIO $ \u -> pure $ Hook (p, (u . c))
-
---------------------------------------------------------------------------------
--- $env
-
-data Entry = Entry
-  { _time  :: SystemTime
-  , _eHook :: Hook IO
-  }
-makeLenses ''Entry
-
-instance HasHook Entry IO where hook = eHook
-
-type Store = M.HashMap Unique Entry
-
--- | The 'Hooks' environment that is required for keeping track of all the
--- different targets and callbacks.
-data Hooks = Hooks
-  { _eventSrc   :: IO WrappedKeyEvent   -- ^ Where we get our events from
-  , _injectTmr  :: TMVar Unique  -- ^ Used to signal timeouts
-  , _hooks      :: TVar Store    -- ^ Store of hooks
-  }
-makeLenses ''Hooks
-
--- | Create a new 'Hooks' environment which reads events from the provided action
-mkHooks' :: MonadUnliftIO m => m WrappedKeyEvent -> m Hooks
-mkHooks' s = withRunInIO $ \u -> do
-  itr <- atomically $ newEmptyTMVar
-  hks <- atomically $ newTVar M.empty
-  pure $ Hooks (u s) itr hks
-
--- | Create a new 'Hooks' environment, but as a 'ContT' monad to avoid nesting
-mkHooks :: MonadUnliftIO m => m WrappedKeyEvent -> ContT r m Hooks
-mkHooks = lift . mkHooks'
-
--- | Convert a hook in some UnliftIO monad into an IO version, to store it in Hooks
-ioHook :: MonadUnliftIO m => Hook m -> m (Hook IO)
-ioHook h = withRunInIO $ \u -> do
-
-  t <- case _hTimeout h of
-    Nothing -> pure Nothing
-    Just t' -> pure . Just $ Timeout (t'^.delay) (u (_action t'))
-  let f = \e -> u $ (_keyH h) e
-  pure $ Hook t f
-
-
---------------------------------------------------------------------------------
--- $op
---
--- The following code deals with simple operations on the environment, like
--- inserting and removing hooks.
-
--- | Insert a hook, along with the current time, into the store
-register :: (HasLogFunc e)
-  => Hooks
-  -> Hook (RIO e)
-  -> RIO e ()
-register hs h = do
-  -- Insert an entry into the store
-  tag <- liftIO newUnique
-  e   <- Entry <$> liftIO getSystemTime <*> ioHook h
-  atomically $ modifyTVar (hs^.hooks) (M.insert tag e)
-  -- If the hook has a timeout, start a thread that will signal timeout
-  case h^.hTimeout of
-    Nothing -> logDebug $ "Registering untimed hook: " <> display (hashUnique tag)
-    Just t' -> void . async $ do
-      logDebug $ "Registering " <> display (t'^.delay)
-              <> "ms hook: " <> display (hashUnique tag)
-      threadDelay $ 1000 * (fromIntegral $ t'^.delay)
-      atomically $ putTMVar (hs^.injectTmr) tag
-
--- | Cancel a hook by removing it from the store
-cancelHook :: (HasLogFunc e)
-  => Hooks
-  -> Unique
   -> RIO e ()
 cancelHook hs tag = do
   e <- atomically $ do
@@ -392,5 +197,4 @@
 pull :: HasLogFunc e
   => Hooks
   -> RIO e WrappedKeyEvent
-pull h = step h >>= maybe (pull h) pure
->>>>>>> 7e5cf198
+pull h = step h >>= maybe (pull h) pure
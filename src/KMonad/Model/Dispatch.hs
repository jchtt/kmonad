<<<<<<< HEAD
{-
Module      : KMonad.Model.Dispatch
Description : Component for async reading.
Copyright   : (c) David Janssen, 2019
License     : MIT
Maintainer  : janssen.dhj@gmail.com
Stability   : experimental
Portability : portable

The 'Dispatch' component of the app-loop solves the following problem: we might
at some point during execution be in the following situation:
- We have set our processing to held
- There is a timer running that might unhold at any point
- We are awaiting a key from the OS

This means we need to be able to:
1. Await events from some kind of rerun buffer
2. Await events from the OS
3. Do both of these things without ever entering a race-condition where we lose
   an event because both 1. and 2. happen at exactly the same time.

The Dispatch component provides the ability to read events from some IO action
while at the same time providing a method to write events into the Dispatch,
sending them to the head of the read-queue, while guaranteeing that no events
ever get lost.

In the sequencing of components, the 'Dispatch' occurs first, which means that
it reads directly from the KeySource. Any component after the 'Dispatch' need
not worry about wether an event is being rerun or not, it simply treats all
events as equal.

-}
module KMonad.Model.Dispatch
  ( -- $env
    Dispatch
  , mkDispatch

    -- $op
  , pull
  , rerun
  )
where

import KMonad.Prelude
import KMonad.Keyboard
import KMonad.Model.Action (WrappedEvent(..), Catch(..))

import Data.Unique
import RIO.Seq (Seq(..), (><))
import qualified RIO.Seq  as Seq
import qualified RIO.Text as T

--------------------------------------------------------------------------------
-- $env
--
-- The 'Dispatch' environment, describing what values are required to perform
-- the Dispatch operations, and constructors for creating such an environment.

-- | The 'Dispatch' environment
data Dispatch = Dispatch
  { _eventSrc :: IO KeyEvent            -- ^ How to read 1 event
  , _readProc :: TMVar (Async KeyEvent) -- ^ Store for reading process
  , _rerunBuf :: TVar (Seq WrappedEvent)    -- ^ Buffer for rerunning events
  , _injectTmr :: TMVar Unique -- ^ Used to signal timeouts
  }
makeLenses ''Dispatch

-- | Create a new 'Dispatch' environment
mkDispatch' :: MonadUnliftIO m => m KeyEvent -> TMVar Unique -> m Dispatch
mkDispatch' s itr = withRunInIO $ \u -> do
  rpc <- atomically $ newEmptyTMVar
  rrb <- atomically $ newTVar Seq.empty
  pure $ Dispatch (u s) rpc rrb itr

-- | Create a new 'Dispatch' environment in a 'ContT' environment
mkDispatch :: MonadUnliftIO m => m KeyEvent -> TMVar Unique -> ContT r m Dispatch
mkDispatch s itr = lift (mkDispatch' s itr)

--------------------------------------------------------------------------------
-- $op
--
-- The supported 'Dispatch' operations.

-- | Return the next event, this will return either (in order of precedence):
-- 1. The next item to be rerun
-- 2. A new item read from the OS
-- 3. Pausing until either 1. or 2. triggers
pull :: (HasLogFunc e) => Dispatch -> RIO e WrappedEvent
pull d = do
  -- Check for an unfinished read attempt started previously. If it exists,
  -- fetch it, otherwise, start a new read attempt.
  a <- atomically (tryTakeTMVar $ d^.readProc) >>= \case
    Nothing -> async . liftIO $ d^.eventSrc
    Just a' -> pure a'

  -- First try reading from the rerunBuf, or failing that, from the
  -- read-process. If both fail we enter an STM race.
  atomically (
    (Left <$> takeTMVar (d^.injectTmr))
    `orElse`(Right . Left <$> popRerun)
    `orElse` (Right . Right <$> waitSTM a)
    ) >>= \case
      -- If there's a timer, pass it through
      Left t -> do
        atomically $ putTMVar (d^.readProc) a
        pure (WrappedTag t)
      -- If we take from the rerunBuf, put the running read-process back in place
      Right (Left e') -> do
        logDebug $ "\n" <> display (T.replicate 80 "-")
                <> "\nRerunning event: " <> display e'
        atomically $ putTMVar (d^.readProc) a
        pure e'
      Right (Right e') -> pure (WrappedKeyEvent NoCatch e')

  where
    -- Pop the head off the rerun-buffer (or 'retrySTM' if empty)
    popRerun = readTVar (d^.rerunBuf) >>= \case
      Seq.Empty -> retrySTM
      (e :<| b) -> do
        writeTVar (d^.rerunBuf) b
        pure e

-- | Add a list of elements to be rerun.
rerun :: (HasLogFunc e) => Dispatch -> [WrappedEvent] -> RIO e ()
rerun d es = atomically $ modifyTVar (d^.rerunBuf) (>< Seq.fromList es)
=======
{-
Module      : KMonad.Model.Dispatch
Description : Component for async reading.
Copyright   : (c) David Janssen, 2019
License     : MIT
Maintainer  : janssen.dhj@gmail.com
Stability   : experimental
Portability : portable

The 'Dispatch' component of the app-loop solves the following problem: we might
at some point during execution be in the following situation:
- We have set our processing to held
- There is a timer running that might unhold at any point
- We are awaiting a key from the OS

This means we need to be able to:
1. Await events from some kind of rerun buffer
2. Await events from the OS
3. Do both of these things without ever entering a race-condition where we lose
   an event because both 1. and 2. happen at exactly the same time.

The Dispatch component provides the ability to read events from some IO action
while at the same time providing a method to write events into the Dispatch,
sending them to the head of the read-queue, while guaranteeing that no events
ever get lost.

In the sequencing of components, the 'Dispatch' occurs first, which means that
it reads directly from the KeySource. Any component after the 'Dispatch' need
not worry about wether an event is being rerun or not, it simply treats all
events as equal.

-}
module KMonad.Model.Dispatch
  ( -- $env
    Dispatch
  , mkDispatch

    -- $op
  , pull
  , rerun
  )
where

import KMonad.Prelude
import KMonad.Keyboard

import RIO.Seq (Seq(..), (><))
import qualified RIO.Seq  as Seq
import qualified RIO.Text as T

--------------------------------------------------------------------------------
-- $env
--
-- The 'Dispatch' environment, describing what values are required to perform
-- the Dispatch operations, and constructors for creating such an environment.

-- | The 'Dispatch' environment
data Dispatch = Dispatch
  { _eventSrc :: IO KeyEvent            -- ^ How to read 1 event
  , _readProc :: TMVar (Async KeyEvent) -- ^ Store for reading process
  , _rerunBuf :: TVar (Seq WrappedKeyEvent)    -- ^ Buffer for rerunning events
  }
makeLenses ''Dispatch

-- | Create a new 'Dispatch' environment
mkDispatch' :: MonadUnliftIO m => m KeyEvent -> m Dispatch
mkDispatch' s = withRunInIO $ \u -> do
  rpc <- atomically $ newEmptyTMVar
  rrb <- atomically $ newTVar Seq.empty
  pure $ Dispatch (u s) rpc rrb

-- | Create a new 'Dispatch' environment in a 'ContT' environment
mkDispatch :: MonadUnliftIO m => m KeyEvent -> ContT r m Dispatch
mkDispatch = lift . mkDispatch'

--------------------------------------------------------------------------------
-- $op
--
-- The supported 'Dispatch' operations.

-- | Return the next event, this will return either (in order of precedence):
-- 1. The next item to be rerun
-- 2. A new item read from the OS
-- 3. Pausing until either 1. or 2. triggers
pull :: (HasLogFunc e) => Dispatch -> RIO e WrappedKeyEvent
pull d = do
  -- Check for an unfinished read attempt started previously. If it exists,
  -- fetch it, otherwise, start a new read attempt.
  a <- atomically (tryTakeTMVar $ d^.readProc) >>= \case
    Nothing -> async . liftIO $ d^.eventSrc
    Just a' -> pure a'

  -- First try reading from the rerunBuf, or failing that, from the
  -- read-process. If both fail we enter an STM race.
  atomically ((Left <$> popRerun) `orElse` (Right <$> waitSTM a)) >>= \case
    -- If we take from the rerunBuf, put the running read-process back in place
    Left e' -> do
      logDebug $ "\n" <> display (T.replicate 80 "-")
              <> "\nRerunning event: " <> display e'
      atomically $ putTMVar (d^.readProc) a
      pure e'
    Right e' -> pure $ mkHandledEvent e'

  where
    -- Pop the head off the rerun-buffer (or 'retrySTM' if empty)
    popRerun = readTVar (d^.rerunBuf) >>= \case
      Seq.Empty -> retrySTM
      (e :<| b) -> do
        writeTVar (d^.rerunBuf) b
        pure e

-- | Add a list of elements to be rerun.
rerun :: (HasLogFunc e) => Dispatch -> [WrappedKeyEvent] -> RIO e ()
rerun d es = atomically $ modifyTVar (d^.rerunBuf) (>< Seq.fromList es)
>>>>>>> 7e5cf198
<|MERGE_RESOLUTION|>--- conflicted
+++ resolved
@@ -1,242 +1,114 @@
-<<<<<<< HEAD
-{-
-Module      : KMonad.Model.Dispatch
-Description : Component for async reading.
-Copyright   : (c) David Janssen, 2019
-License     : MIT
-Maintainer  : janssen.dhj@gmail.com
-Stability   : experimental
-Portability : portable
-
-The 'Dispatch' component of the app-loop solves the following problem: we might
-at some point during execution be in the following situation:
-- We have set our processing to held
-- There is a timer running that might unhold at any point
-- We are awaiting a key from the OS
-
-This means we need to be able to:
-1. Await events from some kind of rerun buffer
-2. Await events from the OS
-3. Do both of these things without ever entering a race-condition where we lose
-   an event because both 1. and 2. happen at exactly the same time.
-
-The Dispatch component provides the ability to read events from some IO action
-while at the same time providing a method to write events into the Dispatch,
-sending them to the head of the read-queue, while guaranteeing that no events
-ever get lost.
-
-In the sequencing of components, the 'Dispatch' occurs first, which means that
-it reads directly from the KeySource. Any component after the 'Dispatch' need
-not worry about wether an event is being rerun or not, it simply treats all
-events as equal.
-
--}
-module KMonad.Model.Dispatch
-  ( -- $env
-    Dispatch
-  , mkDispatch
-
-    -- $op
-  , pull
-  , rerun
-  )
-where
-
-import KMonad.Prelude
-import KMonad.Keyboard
-import KMonad.Model.Action (WrappedEvent(..), Catch(..))
-
-import Data.Unique
-import RIO.Seq (Seq(..), (><))
-import qualified RIO.Seq  as Seq
-import qualified RIO.Text as T
-
---------------------------------------------------------------------------------
--- $env
---
--- The 'Dispatch' environment, describing what values are required to perform
--- the Dispatch operations, and constructors for creating such an environment.
-
--- | The 'Dispatch' environment
-data Dispatch = Dispatch
-  { _eventSrc :: IO KeyEvent            -- ^ How to read 1 event
-  , _readProc :: TMVar (Async KeyEvent) -- ^ Store for reading process
-  , _rerunBuf :: TVar (Seq WrappedEvent)    -- ^ Buffer for rerunning events
-  , _injectTmr :: TMVar Unique -- ^ Used to signal timeouts
-  }
-makeLenses ''Dispatch
-
--- | Create a new 'Dispatch' environment
-mkDispatch' :: MonadUnliftIO m => m KeyEvent -> TMVar Unique -> m Dispatch
-mkDispatch' s itr = withRunInIO $ \u -> do
-  rpc <- atomically $ newEmptyTMVar
-  rrb <- atomically $ newTVar Seq.empty
-  pure $ Dispatch (u s) rpc rrb itr
-
--- | Create a new 'Dispatch' environment in a 'ContT' environment
-mkDispatch :: MonadUnliftIO m => m KeyEvent -> TMVar Unique -> ContT r m Dispatch
-mkDispatch s itr = lift (mkDispatch' s itr)
-
---------------------------------------------------------------------------------
--- $op
---
--- The supported 'Dispatch' operations.
-
--- | Return the next event, this will return either (in order of precedence):
--- 1. The next item to be rerun
--- 2. A new item read from the OS
--- 3. Pausing until either 1. or 2. triggers
-pull :: (HasLogFunc e) => Dispatch -> RIO e WrappedEvent
-pull d = do
-  -- Check for an unfinished read attempt started previously. If it exists,
-  -- fetch it, otherwise, start a new read attempt.
-  a <- atomically (tryTakeTMVar $ d^.readProc) >>= \case
-    Nothing -> async . liftIO $ d^.eventSrc
-    Just a' -> pure a'
-
-  -- First try reading from the rerunBuf, or failing that, from the
-  -- read-process. If both fail we enter an STM race.
-  atomically (
-    (Left <$> takeTMVar (d^.injectTmr))
-    `orElse`(Right . Left <$> popRerun)
-    `orElse` (Right . Right <$> waitSTM a)
-    ) >>= \case
-      -- If there's a timer, pass it through
-      Left t -> do
-        atomically $ putTMVar (d^.readProc) a
-        pure (WrappedTag t)
-      -- If we take from the rerunBuf, put the running read-process back in place
-      Right (Left e') -> do
-        logDebug $ "\n" <> display (T.replicate 80 "-")
-                <> "\nRerunning event: " <> display e'
-        atomically $ putTMVar (d^.readProc) a
-        pure e'
-      Right (Right e') -> pure (WrappedKeyEvent NoCatch e')
-
-  where
-    -- Pop the head off the rerun-buffer (or 'retrySTM' if empty)
-    popRerun = readTVar (d^.rerunBuf) >>= \case
-      Seq.Empty -> retrySTM
-      (e :<| b) -> do
-        writeTVar (d^.rerunBuf) b
-        pure e
-
--- | Add a list of elements to be rerun.
-rerun :: (HasLogFunc e) => Dispatch -> [WrappedEvent] -> RIO e ()
-rerun d es = atomically $ modifyTVar (d^.rerunBuf) (>< Seq.fromList es)
-=======
-{-
-Module      : KMonad.Model.Dispatch
-Description : Component for async reading.
-Copyright   : (c) David Janssen, 2019
-License     : MIT
-Maintainer  : janssen.dhj@gmail.com
-Stability   : experimental
-Portability : portable
-
-The 'Dispatch' component of the app-loop solves the following problem: we might
-at some point during execution be in the following situation:
-- We have set our processing to held
-- There is a timer running that might unhold at any point
-- We are awaiting a key from the OS
-
-This means we need to be able to:
-1. Await events from some kind of rerun buffer
-2. Await events from the OS
-3. Do both of these things without ever entering a race-condition where we lose
-   an event because both 1. and 2. happen at exactly the same time.
-
-The Dispatch component provides the ability to read events from some IO action
-while at the same time providing a method to write events into the Dispatch,
-sending them to the head of the read-queue, while guaranteeing that no events
-ever get lost.
-
-In the sequencing of components, the 'Dispatch' occurs first, which means that
-it reads directly from the KeySource. Any component after the 'Dispatch' need
-not worry about wether an event is being rerun or not, it simply treats all
-events as equal.
-
--}
-module KMonad.Model.Dispatch
-  ( -- $env
-    Dispatch
-  , mkDispatch
-
-    -- $op
-  , pull
-  , rerun
-  )
-where
-
-import KMonad.Prelude
-import KMonad.Keyboard
-
-import RIO.Seq (Seq(..), (><))
-import qualified RIO.Seq  as Seq
-import qualified RIO.Text as T
-
---------------------------------------------------------------------------------
--- $env
---
--- The 'Dispatch' environment, describing what values are required to perform
--- the Dispatch operations, and constructors for creating such an environment.
-
--- | The 'Dispatch' environment
-data Dispatch = Dispatch
-  { _eventSrc :: IO KeyEvent            -- ^ How to read 1 event
-  , _readProc :: TMVar (Async KeyEvent) -- ^ Store for reading process
-  , _rerunBuf :: TVar (Seq WrappedKeyEvent)    -- ^ Buffer for rerunning events
-  }
-makeLenses ''Dispatch
-
--- | Create a new 'Dispatch' environment
-mkDispatch' :: MonadUnliftIO m => m KeyEvent -> m Dispatch
-mkDispatch' s = withRunInIO $ \u -> do
-  rpc <- atomically $ newEmptyTMVar
-  rrb <- atomically $ newTVar Seq.empty
-  pure $ Dispatch (u s) rpc rrb
-
--- | Create a new 'Dispatch' environment in a 'ContT' environment
-mkDispatch :: MonadUnliftIO m => m KeyEvent -> ContT r m Dispatch
-mkDispatch = lift . mkDispatch'
-
---------------------------------------------------------------------------------
--- $op
---
--- The supported 'Dispatch' operations.
-
--- | Return the next event, this will return either (in order of precedence):
--- 1. The next item to be rerun
--- 2. A new item read from the OS
--- 3. Pausing until either 1. or 2. triggers
-pull :: (HasLogFunc e) => Dispatch -> RIO e WrappedKeyEvent
-pull d = do
-  -- Check for an unfinished read attempt started previously. If it exists,
-  -- fetch it, otherwise, start a new read attempt.
-  a <- atomically (tryTakeTMVar $ d^.readProc) >>= \case
-    Nothing -> async . liftIO $ d^.eventSrc
-    Just a' -> pure a'
-
-  -- First try reading from the rerunBuf, or failing that, from the
-  -- read-process. If both fail we enter an STM race.
-  atomically ((Left <$> popRerun) `orElse` (Right <$> waitSTM a)) >>= \case
-    -- If we take from the rerunBuf, put the running read-process back in place
-    Left e' -> do
-      logDebug $ "\n" <> display (T.replicate 80 "-")
-              <> "\nRerunning event: " <> display e'
-      atomically $ putTMVar (d^.readProc) a
-      pure e'
-    Right e' -> pure $ mkHandledEvent e'
-
-  where
-    -- Pop the head off the rerun-buffer (or 'retrySTM' if empty)
-    popRerun = readTVar (d^.rerunBuf) >>= \case
-      Seq.Empty -> retrySTM
-      (e :<| b) -> do
-        writeTVar (d^.rerunBuf) b
-        pure e
-
--- | Add a list of elements to be rerun.
-rerun :: (HasLogFunc e) => Dispatch -> [WrappedKeyEvent] -> RIO e ()
-rerun d es = atomically $ modifyTVar (d^.rerunBuf) (>< Seq.fromList es)
->>>>>>> 7e5cf198
+{-
+Module      : KMonad.Model.Dispatch
+Description : Component for async reading.
+Copyright   : (c) David Janssen, 2019
+License     : MIT
+Maintainer  : janssen.dhj@gmail.com
+Stability   : experimental
+Portability : portable
+
+The 'Dispatch' component of the app-loop solves the following problem: we might
+at some point during execution be in the following situation:
+- We have set our processing to held
+- There is a timer running that might unhold at any point
+- We are awaiting a key from the OS
+
+This means we need to be able to:
+1. Await events from some kind of rerun buffer
+2. Await events from the OS
+3. Do both of these things without ever entering a race-condition where we lose
+   an event because both 1. and 2. happen at exactly the same time.
+
+The Dispatch component provides the ability to read events from some IO action
+while at the same time providing a method to write events into the Dispatch,
+sending them to the head of the read-queue, while guaranteeing that no events
+ever get lost.
+
+In the sequencing of components, the 'Dispatch' occurs first, which means that
+it reads directly from the KeySource. Any component after the 'Dispatch' need
+not worry about wether an event is being rerun or not, it simply treats all
+events as equal.
+
+-}
+module KMonad.Model.Dispatch
+  ( -- $env
+    Dispatch
+  , mkDispatch
+
+    -- $op
+  , pull
+  , rerun
+  )
+where
+
+import KMonad.Prelude
+import KMonad.Keyboard
+
+import RIO.Seq (Seq(..), (><))
+import qualified RIO.Seq  as Seq
+import qualified RIO.Text as T
+
+--------------------------------------------------------------------------------
+-- $env
+--
+-- The 'Dispatch' environment, describing what values are required to perform
+-- the Dispatch operations, and constructors for creating such an environment.
+
+-- | The 'Dispatch' environment
+data Dispatch = Dispatch
+  { _eventSrc :: IO KeyEvent            -- ^ How to read 1 event
+  , _readProc :: TMVar (Async KeyEvent) -- ^ Store for reading process
+  , _rerunBuf :: TVar (Seq WrappedKeyEvent)    -- ^ Buffer for rerunning events
+  }
+makeLenses ''Dispatch
+
+-- | Create a new 'Dispatch' environment
+mkDispatch' :: MonadUnliftIO m => m KeyEvent -> m Dispatch
+mkDispatch' s = withRunInIO $ \u -> do
+  rpc <- atomically $ newEmptyTMVar
+  rrb <- atomically $ newTVar Seq.empty
+  pure $ Dispatch (u s) rpc rrb
+
+-- | Create a new 'Dispatch' environment in a 'ContT' environment
+mkDispatch :: MonadUnliftIO m => m KeyEvent -> ContT r m Dispatch
+mkDispatch = lift . mkDispatch'
+
+--------------------------------------------------------------------------------
+-- $op
+--
+-- The supported 'Dispatch' operations.
+
+-- | Return the next event, this will return either (in order of precedence):
+-- 1. The next item to be rerun
+-- 2. A new item read from the OS
+-- 3. Pausing until either 1. or 2. triggers
+pull :: (HasLogFunc e) => Dispatch -> RIO e WrappedKeyEvent
+pull d = do
+  -- Check for an unfinished read attempt started previously. If it exists,
+  -- fetch it, otherwise, start a new read attempt.
+  a <- atomically (tryTakeTMVar $ d^.readProc) >>= \case
+    Nothing -> async . liftIO $ d^.eventSrc
+    Just a' -> pure a'
+
+  -- First try reading from the rerunBuf, or failing that, from the
+  -- read-process. If both fail we enter an STM race.
+  atomically ((Left <$> popRerun) `orElse` (Right <$> waitSTM a)) >>= \case
+    -- If we take from the rerunBuf, put the running read-process back in place
+    Left e' -> do
+      logDebug $ "\n" <> display (T.replicate 80 "-")
+              <> "\nRerunning event: " <> display e'
+      atomically $ putTMVar (d^.readProc) a
+      pure e'
+    Right e' -> pure $ mkHandledEvent e'
+
+  where
+    -- Pop the head off the rerun-buffer (or 'retrySTM' if empty)
+    popRerun = readTVar (d^.rerunBuf) >>= \case
+      Seq.Empty -> retrySTM
+      (e :<| b) -> do
+        writeTVar (d^.rerunBuf) b
+        pure e
+
+-- | Add a list of elements to be rerun.
+rerun :: (HasLogFunc e) => Dispatch -> [WrappedKeyEvent] -> RIO e ()
+rerun d es = atomically $ modifyTVar (d^.rerunBuf) (>< Seq.fromList es)
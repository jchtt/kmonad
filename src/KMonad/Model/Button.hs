<<<<<<< HEAD
{-|
Module      : KMonad.Model.Button
Description : How buttons work
Copyright   : (c) David Janssen, 2019
License     : MIT
Maintainer  : janssen.dhj@gmail.com
Stability   : experimental
Portability : portable

A button contains 2 actions, one to perform on press, and another to perform on
release. This module contains that definition, and some helper code that helps
combine buttons. It is here that most of the complicated` buttons are
implemented (like TapHold).

-}
module KMonad.Model.Button
  ( -- * Button basics
    -- $but
    Button
  , HasButton(..)
  , onPress
  , onRelease
  , mkButton
  , around
  , tapOn

  -- * Simple buttons
  -- $simple
  , emitB
  , modded
  , layerToggle
  , layerSwitch
  , layerAdd
  , layerRem
  , pass
  , cmdButton

  -- * Button combinators
  -- $combinators
  , aroundNext
  , aroundNextTimeout
  , aroundNextSingle
  , layerDelay
  , layerNext
  , tapHold
  , multiTap
  , tapNext
  , tapHoldNext
  , tapNextRelease
  , tapHoldNextRelease
  , tapMacro
  , tapMacroRelease
  , stickyKey
  )
where

import KMonad.Prelude

import KMonad.Model.Action
import KMonad.Keyboard
import KMonad.Util


--------------------------------------------------------------------------------
-- $but
--
-- This section contains the basic definition of KMonad's 'Button' datatype. A
-- 'Button' is essentially a collection of 2 different actions, 1 to perform on
-- 'Press' and another on 'Release'.

-- | A 'Button' consists of two 'MonadK' actions, one to take when a press is
-- registered from the OS, and another when a release is registered.
data Button = Button
  { _pressAction   :: !Action -- ^ Action to take when pressed
  , _releaseAction :: !Action -- ^ Action to take when released
  }
makeClassy ''Button

-- | Create a 'Button' out of a press and release action
--
-- NOTE: Since 'AnyK' is an existentially qualified 'MonadK', the monadic
-- actions specified must be runnable by all implementations of 'MonadK', and
-- therefore can only rely on functionality from 'MonadK'. I.e. the actions must
-- be pure 'MonadK'.
mkButton :: AnyK () -> AnyK () -> Button
mkButton a b = Button (Action a) (Action b)

-- | Create a new button with only a 'Press' action
onPress :: AnyK () -> Button
onPress p = mkButton p $ pure ()

onRelease :: AnyK () -> Button
onRelease = mkButton (pure ())

--------------------------------------------------------------------------------
-- $running
--
-- Triggering the actions stored in a 'Button'.

-- | Perform both the press and release of a button immediately
tap :: MonadK m => Button -> m ()
tap b = do
  runAction $ b^.pressAction
  runAction $ b^.releaseAction

-- | Perform the press action of a Button and register its release callback.
--
-- This performs the action stored in the 'pressAction' field and registers a
-- callback that will trigger the 'releaseAction' when the release is detected.
press :: MonadK m => Button -> m ()
press b = do
  runAction $ b^.pressAction
  awaitMy Release $ do
    runAction $ b^.releaseAction
    pure Catch

--------------------------------------------------------------------------------
-- $simple
--
-- A collection of simple buttons. These are basically almost direct wrappings
-- around 'MonadK' functionality.

-- | A button that emits a Press of a keycode when pressed, and a release when
-- released.
emitB :: Keycode -> Button
emitB c = mkButton
  (emit $ mkPress c)
  (emit $ mkRelease c)

-- | Create a new button that first presses a 'Keycode' before running an inner
-- button, releasing the 'Keycode' again after the inner 'Button' is released.
modded ::
     Keycode -- ^ The 'Keycode' to `wrap around` the inner button
  -> Button  -- ^ The button to nest inside `being modded`
  -> Button
modded modder = around (emitB modder)

-- | Create a button that toggles a layer on and off
layerToggle :: LayerTag -> Button
layerToggle t = mkButton
  (layerOp $ PushLayer t)
  (layerOp $ PopLayer  t)

-- | Create a button that switches the base-layer on a press
layerSwitch :: LayerTag -> Button
layerSwitch t = onPress (layerOp $ SetBaseLayer t)

-- | Create a button that adds a layer on a press
layerAdd :: LayerTag -> Button
layerAdd t = onPress (layerOp $ PushLayer t)

-- | Create a button that removes the top instance of a layer on a press
layerRem :: LayerTag -> Button
layerRem t = onPress (layerOp $ PopLayer t)

-- | Create a button that does nothing (but captures the input)
pass :: Button
pass = onPress $ pure ()

-- | Create a button that executes a shell command on press and possibly on
-- release
cmdButton :: Text -> Maybe Text -> Button
cmdButton pr mbR = mkButton (shellCmd pr) (maybe (pure ()) shellCmd mbR)

--------------------------------------------------------------------------------
-- $combinators
--
-- Functions that take 'Button's and combine them to form new 'Button's.

-- | Create a new button from 2 buttons, an inner and an outer. When the new
-- button is pressed, first the outer is pressed, then the inner. On release,
-- the inner is released first, and then the outer.
around ::
     Button -- ^ The outer 'Button'
  -> Button -- ^ The inner 'Button'
  -> Button -- ^ The resulting nested 'Button'
around outer inner = Button
  (Action (runAction (outer^.pressAction)   *> runAction (inner^.pressAction)))
  (Action (runAction (inner^.releaseAction) *> runAction (outer^.releaseAction)))

-- | A 'Button' that, once pressed, will surround the next button with another.
--
-- Think of this as, essentially, a tappable mod. For example, an 'aroundNext
-- KeyCtrl' would, once tapped, then make the next keypress C-<whatever>.
aroundNext ::
     Button -- ^ The outer 'Button'
  -> Button -- ^ The resulting 'Button'
aroundNext b = onPress $ await isPress $ \e -> do
  runAction $ b^.pressAction
  await (isReleaseOf $ e^.keycode) $ \_ -> do
    runAction $ b^.releaseAction
    pure NoCatch
  pure NoCatch

-- | A 'Button' that, once pressed, will surround the next button within some timeout with another.
--
-- If some other key is not pressed within an interval another button will be triggered as a tap.
aroundNextTimeout ::
     Milliseconds -- ^ How long before we tap
  -> Button       -- ^ The 'Button' to use to surround next
  -> Button       -- ^ The 'Button' to tap on timeout
  -> Button       -- ^ The resulting button
aroundNextTimeout d b t = onPress $ within InputHook d (pure isPress) (tap t) $ \trig -> do
  runAction $ b^.pressAction
  await (isReleaseOf $ trig^.event.keycode) $ \_ -> do
    runAction $ b^.releaseAction
    pure NoCatch
  pure NoCatch

-- | A 'Button' that, once pressed, will surround the next button with another.
--
-- Think of this as, essentially, a tappable mod. For example, an 'aroundNext
-- KeyCtrl' would, once tapped, then make the next keypress C-<whatever>.
--
-- This differs from 'aroundNext' in that it explicitly releases the modifier
-- immediately after the first event, where `aroundSingle` waits around for the
-- original key that was modified to be released itself.
aroundNextSingle ::
     Button -- ^ The outer 'Button'
  -> Button -- ^ The resulting 'Button'
aroundNextSingle b = onPress $ await isPress $ \_ -> do
  runAction $ b^.pressAction
  -- Wait for the next *event*, regardless of what it is
  await (pure True) $ \_ -> do
    runAction $ b^.releaseAction
    pure NoCatch
  pure NoCatch

-- | Create a new button that performs both a press and release of the input
-- button on just a press or release
tapOn ::
     Switch -- ^ Which 'Switch' should trigger the tap
  -> Button -- ^ The 'Button' to tap
  -> Button -- ^ The tapping 'Button'
tapOn Press   b = mkButton (tap b)   (pure ())
tapOn Release b = mkButton (pure ()) (tap b)

-- | Create a 'Button' that performs a tap of one button if it is released
-- within an interval. If the interval is exceeded, press the other button (and
-- release it when a release is detected).
tapHold :: Milliseconds -> Button -> Button -> Button
tapHold ms t h = onPress $ withinHeld ms (matchMy Release)
  (press h)                     -- If we catch timeout before release
  (const $ tap t *> pure Catch) -- If we catch release before timeout

-- | Create a 'Button' that performs a tap of 1 button if the next event is its
-- own release, or else switches to holding some other button if the next event
-- is a different keypress.
tapNext :: Button -> Button -> Button
tapNext t h = onPress $ hookF InputHook $ \e -> do
  p <- matchMy Release
  if p e
    then tap t   *> pure Catch
    else press h *> pure NoCatch

-- | Like 'tapNext', except that after some interval it switches anyways
tapHoldNext :: Milliseconds -> Button -> Button -> Maybe Button -> Button
tapHoldNext ms t h mtb = onPress $ within InputHook ms (pure $ const True) onTimeout $ \tr -> do
  p <- matchMy Release
  if p $ tr^.event
    then tap t   *> pure Catch
    else press h *> pure NoCatch
  where
    onTimeout :: MonadK m =>  m ()
    onTimeout = press $ fromMaybe h mtb

-- | Create a tap-hold style button that makes its decision based on the next
-- detected release in the following manner:
-- 1. It is the release of this button: We are tapping
-- 2. It is of some other button that was pressed *before* this one, ignore.
-- 3. It is of some other button that was pressed *after* this one, we hold.
--
-- It does all of this while holding processing of other buttons, so time will
-- get rolled back like a TapHold button.
tapNextRelease :: Button -> Button -> Button
tapNextRelease t h = onPress $ do
  hold True
  go []
  where
    go :: MonadK m => [Keycode] ->  m ()
    go ks = hookF InputHookPrio $ \e -> do
      p <- matchMy Release
      let isRel = isRelease e
      if
        -- If the next event is my own release: we act as if we were tapped
        | p e -> doTap
        -- If the next event is the release of some button that was held after me
        -- we act as if we were held
        | isRel && (e^.keycode `elem` ks) -> doHold e
        -- Else, if it is a press, store the keycode and wait again
        | not isRel                       -> go ((e^.keycode):ks) *> pure NoCatch
        -- Else, if it is a release of some button held before me, just ignore
        | otherwise                       -> go ks *> pure NoCatch

    -- Behave like a tap is simple: tap the button `t` and release processing
    doTap :: MonadK m => m Catch
    doTap = tap t *> hold False *> pure Catch

    -- Behave like a hold is not simple: first we release the processing hold,
    -- then we catch the release of ButtonX that triggered this action, and then
    -- we rethrow this release.
    doHold :: MonadK m => KeyEvent -> m Catch
    doHold e = press h *> hold False *> inject e *> pure Catch



-- | Create a tap-hold style button that makes its decision based on the next
-- detected release in the following manner:
-- 1. It is the release of this button: We are tapping
-- 2. It is of some other button that was pressed *before* this one, ignore.
-- 3. It is of some other button that was pressed *after* this one, we hold.
--
-- If we encounter the timeout before any other release, we switch to the
-- specified timeout button, or to the hold button if none is specified.
--
-- It does all of this while holding processing of other buttons, so time will
-- get rolled back like a TapHold button.
tapHoldNextRelease :: Milliseconds -> Button -> Button -> Maybe Button -> Button
tapHoldNextRelease ms t h mtb = onPress $ do
  hold True
  go ms []
  where

    go :: MonadK m => Milliseconds -> [Keycode] ->  m ()
    go ms' ks = tHookF InputHookPrio ms' onTimeout $ \r -> do
      p <- matchMy Release
      let e = r^.event
      let isRel = isRelease e
      if
        -- If the next event is my own release: act like tapped
        | p e -> onRelSelf
        -- If the next event is another release that was pressed after me
        | isRel && (e^.keycode `elem` ks) -> onRelOther e
        -- If the next event is a press, store and recurse
        | not isRel -> go (ms' - r^.elapsed) (e^.keycode : ks) *> pure NoCatch
        -- If the next event is a release of some button pressed before me, recurse
        | otherwise -> go (ms' - r^.elapsed) ks *> pure NoCatch

    onTimeout :: MonadK m =>  m ()
    onTimeout = press (fromMaybe h mtb) *> hold False

    onRelSelf :: MonadK m => m Catch
    onRelSelf = tap t *> hold False *> pure Catch

    onRelOther :: MonadK m => KeyEvent -> m Catch
    onRelOther e = press h *> hold False *> inject e *> pure Catch


-- | Create a 'Button' that contains a number of delays and 'Button's. As long
-- as the next press is registered before the timeout, the multiTap descends
-- into its list. The moment a delay is exceeded or immediately upon reaching
-- the last button, that button is pressed.
multiTap :: Button -> [(Milliseconds, Button)] -> Button
multiTap l bs = onPress $ go bs
  where
    go :: [(Milliseconds, Button)] -> AnyK ()
    go []            = press l
    go ((ms, b):bs') = do
      -- This is a bit complicated. What we do is:
      -- 1.  We wait for an event
      -- 2A. If it doesn't occur in the interval we press the button from the
      --     list and we are done.
      -- 2B. If we do detect the release of the key that triggered this action,
      --     we must now keep waiting to detect another press.
      -- 2C. If we detect another (unrelated) press event we cancel the
      --     remaining of the multi-tap sequence and trigger a tap on the
      --     current button of the sequence.
      -- 3A. After 2B, if we do not detect a press before the interval is up,
      --     we know a tap occurred, so we tap the current button and we are
      --     done.
      -- 3B. If we detect another press of the same key, then the user is
      --     descending into the buttons tied to this multi-tap, so we recurse
      --     on the remaining buttons.
      -- 3C. If we detect any other (unrelated) press event, then the multi-tap
      --     sequence is cancelled like in 2C. We trigger a tap of the current
      --     button of the sequence.
      let doNext pred onTimeout next ms = tHookF InputHook ms onTimeout $ \t -> do
            pr <- pred
            if | pr (t^.event)      -> next (ms - t^.elapsed) $> Catch
               | isPress (t^.event) -> tap b                  $> NoCatch
               | otherwise          -> pure NoCatch
      doNext (matchMy Release)
             (press b)
             (doNext (matchMy Press) (tap b) (\_ -> go bs'))
             ms

-- | Create a 'Button' that performs a series of taps on press. Note that the
-- last button is only released when the tapMacro itself is released.
tapMacro :: [Button] -> Button
tapMacro bs = onPress $ go bs
  where
    go []      = pure ()
    go (b:[])  = press b
    go (b:rst) = tap b >> go rst

-- | Create a 'Button' that performs a series of taps on press,
-- except for the last Button, which is tapped on release.
tapMacroRelease :: [Button] -> Button
tapMacroRelease bs = onPress $ go bs
  where
    go []      = pure ()
    go (b:[])  = awaitMy Release $ tap b >> pure Catch
    go (b:rst) = tap b >> go rst

-- | Switch to a layer for a period of time, then automatically switch back
layerDelay :: Milliseconds -> LayerTag -> Button
layerDelay d t = onPress $ do
  layerOp (PushLayer t)
  after d (layerOp $ PopLayer t)

-- | Switch to a layer for the next button-press and switch back automaically.
--
-- NOTE: liable to change, this is essentially just `aroundNext` and
-- `layerToggle` combined.
layerNext :: LayerTag -> Button
layerNext t = onPress $ do
  layerOp (PushLayer t)
  await isPress (\_ -> whenDone (layerOp $ PopLayer t) *> pure NoCatch)

-- | Make a button into a sticky-key, i.e. a key that acts like it is
-- pressed for the button after it if that button was pressed in the
-- given timeframe.
stickyKey :: Milliseconds -> Button -> Button
stickyKey ms b = onPress $ go
 where
  go :: MonadK m => m ()
  go = hookF InputHook $ \e -> do
    p <- matchMy Release
    if | p e               -> doTap    $> Catch
         -- My own release; we act as if we were tapped
       | not (isRelease e) -> doHold e $> Catch
         -- The press of another button; act like we are held down
       | otherwise         -> go       $> NoCatch
         -- The release of some other button; ignore these

  doHold :: MonadK m => KeyEvent -> m ()
  doHold e = press b *> inject e

  doTap :: MonadK m => m ()
  doTap =
    within InputHook ms
           (pure isPress)  -- presses definitely happen after us
           (pure ())
           (\t -> (runAction $ b^.pressAction)
               *> inject (t^.event)
               *> after 3 (runAction $ b^.releaseAction)
               $> Catch)
=======
{-|
Module      : KMonad.Model.Button
Description : How buttons work
Copyright   : (c) David Janssen, 2019
License     : MIT
Maintainer  : janssen.dhj@gmail.com
Stability   : experimental
Portability : portable

A button contains 2 actions, one to perform on press, and another to perform on
release. This module contains that definition, and some helper code that helps
combine buttons. It is here that most of the complicated` buttons are
implemented (like TapHold).

-}
module KMonad.Model.Button
  ( -- * Button basics
    -- $but
    Button
  , HasButton(..)
  , onPress
  , onRelease
  , mkButton
  , around
  , tapOn

  -- * Simple buttons
  -- $simple
  , emitB
  , modded
  , layerToggle
  , layerSwitch
  , layerAdd
  , layerRem
  , pass
  , cmdButton

  -- * Button combinators
  -- $combinators
  , aroundNext
  , aroundNextTimeout
  , aroundNextSingle
  , layerDelay
  , layerNext
  , tapHold
  , multiTap
  , tapNext
  , tapHoldNext
  , tapNextRelease
  , tapHoldNextRelease
  , tapMacro
  , tapMacroRelease
  , stickyKey
  )
where

import KMonad.Prelude

import KMonad.Model.Action
import KMonad.Keyboard
import KMonad.Util


--------------------------------------------------------------------------------
-- $but
--
-- This section contains the basic definition of KMonad's 'Button' datatype. A
-- 'Button' is essentially a collection of 2 different actions, 1 to perform on
-- 'Press' and another on 'Release'.

-- | A 'Button' consists of two 'MonadK' actions, one to take when a press is
-- registered from the OS, and another when a release is registered.
data Button = Button
  { _pressAction   :: !Action -- ^ Action to take when pressed
  , _releaseAction :: !Action -- ^ Action to take when released
  }
makeClassy ''Button

-- | Create a 'Button' out of a press and release action
--
-- NOTE: Since 'AnyK' is an existentially qualified 'MonadK', the monadic
-- actions specified must be runnable by all implementations of 'MonadK', and
-- therefore can only rely on functionality from 'MonadK'. I.e. the actions must
-- be pure 'MonadK'.
mkButton :: AnyK () -> AnyK () -> Button
mkButton a b = Button (Action a) (Action b)

-- | Create a new button with only a 'Press' action
onPress :: AnyK () -> Button
onPress p = mkButton p $ pure ()

onRelease :: AnyK () -> Button
onRelease = mkButton (pure ())

--------------------------------------------------------------------------------
-- $running
--
-- Triggering the actions stored in a 'Button'.

-- | Perform both the press and release of a button immediately
tap :: MonadK m => Button -> m ()
tap b = do
  runAction $ b^.pressAction
  runAction $ b^.releaseAction

-- | Perform the press action of a Button and register its release callback.
--
-- This performs the action stored in the 'pressAction' field and registers a
-- callback that will trigger the 'releaseAction' when the release is detected.
press :: MonadK m => Button -> m ()
press b = do
  runAction $ b^.pressAction
  awaitMy Release $ do
    runAction $ b^.releaseAction
    pure Catch

--------------------------------------------------------------------------------
-- $simple
--
-- A collection of simple buttons. These are basically almost direct wrappings
-- around 'MonadK' functionality.

-- | A button that emits a Press of a keycode when pressed, and a release when
-- released.
emitB :: Keycode -> Button
emitB c = mkButton
  (emit $ mkPress c)
  (inject $ mkPassthroughEvent $ mkRelease c)

-- | Create a new button that first presses a 'Keycode' before running an inner
-- button, releasing the 'Keycode' again after the inner 'Button' is released.
modded ::
     Keycode -- ^ The 'Keycode' to `wrap around` the inner button
  -> Button  -- ^ The button to nest inside `being modded`
  -> Button
modded modder = around (emitB modder)

-- | Create a button that toggles a layer on and off
layerToggle :: LayerTag -> Button
layerToggle t = mkButton
  (layerOp $ PushLayer t)
  (layerOp $ PopLayer  t)

-- | Create a button that switches the base-layer on a press
layerSwitch :: LayerTag -> Button
layerSwitch t = onPress (layerOp $ SetBaseLayer t)

-- | Create a button that adds a layer on a press
layerAdd :: LayerTag -> Button
layerAdd t = onPress (layerOp $ PushLayer t)

-- | Create a button that removes the top instance of a layer on a press
layerRem :: LayerTag -> Button
layerRem t = onPress (layerOp $ PopLayer t)

-- | Create a button that does nothing (but captures the input)
pass :: Button
pass = onPress $ pure ()

-- | Create a button that executes a shell command on press and possibly on
-- release
cmdButton :: Text -> Maybe Text -> Button
cmdButton pr mbR = mkButton (shellCmd pr) (maybe (pure ()) shellCmd mbR)

--------------------------------------------------------------------------------
-- $combinators
--
-- Functions that take 'Button's and combine them to form new 'Button's.

-- | Create a new button from 2 buttons, an inner and an outer. When the new
-- button is pressed, first the outer is pressed, then the inner. On release,
-- the inner is released first, and then the outer.
around ::
     Button -- ^ The outer 'Button'
  -> Button -- ^ The inner 'Button'
  -> Button -- ^ The resulting nested 'Button'
around outer inner = Button
  (Action (runAction (outer^.pressAction)   *> runAction (inner^.pressAction)))
  (Action (runAction (inner^.releaseAction) *> runAction (outer^.releaseAction)))

-- | A 'Button' that, once pressed, will surround the next button with another.
--
-- Think of this as, essentially, a tappable mod. For example, an 'aroundNext
-- KeyCtrl' would, once tapped, then make the next keypress C-<whatever>.
aroundNext ::
     Button -- ^ The outer 'Button'
  -> Button -- ^ The resulting 'Button'
aroundNext b = onPress $ await isPress $ \e -> do
  runAction $ b^.pressAction
  await (isReleaseOf $ e^.keycode) $ \_ -> do
    runAction $ b^.releaseAction
    pure NoCatch
  pure NoCatch

-- | A 'Button' that, once pressed, will surround the next button within some timeout with another.
--
-- If some other key is not pressed within an interval another button will be triggered as a tap.
aroundNextTimeout ::
     Milliseconds -- ^ How long before we tap
  -> Button       -- ^ The 'Button' to use to surround next
  -> Button       -- ^ The 'Button' to tap on timeout
  -> Button       -- ^ The resulting button
aroundNextTimeout d b t = onPress $ within d (pure isPress) (tap t) $ \trig -> do
  runAction $ b^.pressAction
  await (isReleaseOf $ trig^.event.keycode) $ \_ -> do
    runAction $ b^.releaseAction
    pure NoCatch
  pure NoCatch

-- | A 'Button' that, once pressed, will surround the next button with another.
--
-- Think of this as, essentially, a tappable mod. For example, an 'aroundNext
-- KeyCtrl' would, once tapped, then make the next keypress C-<whatever>.
--
-- This differs from 'aroundNext' in that it explicitly releases the modifier
-- immediately after the first event, where `aroundSingle` waits around for the
-- original key that was modified to be released itself.
aroundNextSingle ::
     Button -- ^ The outer 'Button'
  -> Button -- ^ The resulting 'Button'
aroundNextSingle b = onPress $ await isPress $ \_ -> do
  runAction $ b^.pressAction
  -- Wait for the next *event*, regardless of what it is
  await (pure True) $ \_ -> do
    runAction $ b^.releaseAction
    pure NoCatch
  pure NoCatch

-- | Create a new button that performs both a press and release of the input
-- button on just a press or release
tapOn ::
     Switch -- ^ Which 'Switch' should trigger the tap
  -> Button -- ^ The 'Button' to tap
  -> Button -- ^ The tapping 'Button'
tapOn Press   b = mkButton (tap b)   (pure ())
tapOn Release b = mkButton (pure ()) (tap b)

-- | Create a 'Button' that performs a tap of one button if it is released
-- within an interval. If the interval is exceeded, press the other button (and
-- release it when a release is detected).
tapHold :: Milliseconds -> Button -> Button -> Button
tapHold ms t h = onPress $ withinHeld ms (matchMy Release)
  (press h)                     -- If we catch timeout before release
  (const $ tap t *> pure Catch) -- If we catch release before timeout

-- | Create a 'Button' that performs a tap of 1 button if the next event is its
-- own release, or else switches to holding some other button if the next event
-- is a different keypress.
tapNext :: Button -> Button -> Button
tapNext t h = onPress $ hookF InputHook $ \e -> do
  p <- matchMy Release
  if p e
    then tap t   *> pure Catch
    else press h *> pure NoCatch

-- | Like 'tapNext', except that after some interval it switches anyways
tapHoldNext :: Milliseconds -> Button -> Button -> Maybe Button -> Button
tapHoldNext ms t h mtb = onPress $ within ms (pure $ const True) onTimeout $ \tr -> do
  p <- matchMy Release
  if p $ tr^.event
    then tap t   *> pure Catch
    else press h *> pure NoCatch
  where
    onTimeout :: MonadK m =>  m ()
    onTimeout = press $ fromMaybe h mtb



-- | Create a tap-hold style button that makes its decision based on the next
-- detected release in the following manner:
-- 1. It is the release of this button: We are tapping
-- 2. It is of some other button that was pressed *before* this one, ignore.
-- 3. It is of some other button that was pressed *after* this one, we hold.
--
-- It does all of this while holding processing of other buttons, so time will
-- get rolled back like a TapHold button.
tapNextRelease :: Button -> Button -> Button
tapNextRelease t h = onPress $ do
  hold True
  go []
  where
    go :: MonadK m => [Keycode] ->  m ()
    go ks = hookF InputHook $ \e -> do
      p <- matchMy Release
      let isRel = isRelease e
      if
        -- If the next event is my own release: we act as if we were tapped
        | p e -> doTap
        -- If the next event is the release of some button that was held after me
        -- we act as if we were held
        | isRel && (e^.keycode `elem` ks) -> doHold e
        -- Else, if it is a press, store the keycode and wait again
        | not isRel                       -> go ((e^.keycode):ks) *> pure NoCatch
        -- Else, if it is a release of some button held before me, just ignore
        | otherwise                       -> go ks *> pure NoCatch

    -- Behave like a tap is simple: tap the button `t` and release processing
    doTap :: MonadK m => m Catch
    doTap = tap t *> hold False *> pure Catch

    -- Behave like a hold is not simple: first we release the processing hold,
    -- then we catch the release of ButtonX that triggered this action, and then
    -- we rethrow this release.
    doHold :: MonadK m => KeyEvent -> m Catch
    doHold e = press h *> hold False *> inject (mkHandledEvent e) *> pure Catch



-- | Create a tap-hold style button that makes its decision based on the next
-- detected release in the following manner:
-- 1. It is the release of this button: We are tapping
-- 2. It is of some other button that was pressed *before* this one, ignore.
-- 3. It is of some other button that was pressed *after* this one, we hold.
--
-- If we encounter the timeout before any other release, we switch to the
-- specified timeout button, or to the hold button if none is specified.
--
-- It does all of this while holding processing of other buttons, so time will
-- get rolled back like a TapHold button.
tapHoldNextRelease :: Milliseconds -> Button -> Button -> Maybe Button -> Button
tapHoldNextRelease ms t h mtb = onPress $ do
  hold True
  go ms []
  where

    go :: MonadK m => Milliseconds -> [Keycode] ->  m ()
    go ms' ks = tHookF InputHook ms' onTimeout $ \r -> do
      p <- matchMy Release
      let e = r^.event
      let isRel = isRelease e
      if
        -- If the next event is my own release: act like tapped
        | p e -> onRelSelf
        -- If the next event is another release that was pressed after me
        | isRel && (e^.keycode `elem` ks) -> onRelOther e
        -- If the next event is a press, store and recurse
        | not isRel -> go (ms' - r^.elapsed) (e^.keycode : ks) *> pure NoCatch
        -- If the next event is a release of some button pressed before me, recurse
        | otherwise -> go (ms' - r^.elapsed) ks *> pure NoCatch

    onTimeout :: MonadK m =>  m ()
    onTimeout = press (fromMaybe h mtb) *> hold False

    onRelSelf :: MonadK m => m Catch
    onRelSelf = tap t *> hold False *> pure Catch

    onRelOther :: MonadK m => KeyEvent -> m Catch
    onRelOther e = press h *> hold False *> inject (mkHandledEvent e) *> pure Catch


-- | Create a 'Button' that contains a number of delays and 'Button's. As long
-- as the next press is registered before the timeout, the multiTap descends
-- into its list. The moment a delay is exceeded or immediately upon reaching
-- the last button, that button is pressed.
multiTap :: Button -> [(Milliseconds, Button)] -> Button
multiTap l bs = onPress $ go bs
  where
    go :: [(Milliseconds, Button)] -> AnyK ()
    go []            = press l
    go ((ms, b):bs') = do
      -- This is a bit complicated. What we do is:
      -- 1.  We wait for an event
      -- 2A. If it doesn't occur in the interval we press the button from the
      --     list and we are done.
      -- 2B. If we do detect the release of the key that triggered this action,
      --     we must now keep waiting to detect another press.
      -- 2C. If we detect another (unrelated) press event we cancel the
      --     remaining of the multi-tap sequence and trigger a tap on the
      --     current button of the sequence.
      -- 3A. After 2B, if we do not detect a press before the interval is up,
      --     we know a tap occurred, so we tap the current button and we are
      --     done.
      -- 3B. If we detect another press of the same key, then the user is
      --     descending into the buttons tied to this multi-tap, so we recurse
      --     on the remaining buttons.
      -- 3C. If we detect any other (unrelated) press event, then the multi-tap
      --     sequence is cancelled like in 2C. We trigger a tap of the current
      --     button of the sequence.
      let doNext pred onTimeout next ms = tHookF InputHook ms onTimeout $ \t -> do
            pr <- pred
            if | pr (t^.event)      -> next (ms - t^.elapsed) $> Catch
               | isPress (t^.event) -> tap b                  $> NoCatch
               | otherwise          -> pure NoCatch
      doNext (matchMy Release)
             (press b)
             (doNext (matchMy Press) (tap b) (\_ -> go bs'))
             ms

-- | Create a 'Button' that performs a series of taps on press. Note that the
-- last button is only released when the tapMacro itself is released.
tapMacro :: [Button] -> Button
tapMacro bs = onPress $ go bs
  where
    go []      = pure ()
    go (b:[])  = press b
    go (b:rst) = tap b >> go rst

-- | Create a 'Button' that performs a series of taps on press,
-- except for the last Button, which is tapped on release.
tapMacroRelease :: [Button] -> Button
tapMacroRelease bs = onPress $ go bs
  where
    go []      = pure ()
    go (b:[])  = awaitMy Release $ tap b >> pure Catch
    go (b:rst) = tap b >> go rst

-- | Switch to a layer for a period of time, then automatically switch back
layerDelay :: Milliseconds -> LayerTag -> Button
layerDelay d t = onPress $ do
  layerOp (PushLayer t)
  after d (layerOp $ PopLayer t)

-- | Switch to a layer for the next button-press and switch back automaically.
--
-- NOTE: liable to change, this is essentially just `aroundNext` and
-- `layerToggle` combined.
layerNext :: LayerTag -> Button
layerNext t = onPress $ do
  layerOp (PushLayer t)
  await isPress (\_ -> whenDone (layerOp $ PopLayer t) *> pure NoCatch)

-- | Make a button into a sticky-key, i.e. a key that acts like it is
-- pressed for the button after it if that button was pressed in the
-- given timeframe.
stickyKey :: Milliseconds -> Button -> Button
stickyKey ms b = onPress $ go
 where
  go :: MonadK m => m ()
  go = hookF InputHook $ \e -> do
    p <- matchMy Release
    if | p e               -> doTap    $> Catch
         -- My own release; we act as if we were tapped
       | not (isRelease e) -> doHold e $> Catch
         -- The press of another button; act like we are held down
       | otherwise         -> go       $> NoCatch
         -- The release of some other button; ignore these

  doHold :: MonadK m => KeyEvent -> m ()
  doHold e = press b *> inject (mkHandledEvent e)

  doTap :: MonadK m => m ()
  doTap =
    within ms
           (pure isPress)  -- presses definitely happen after us
           (pure ())
           (\t -> (runAction $ b^.pressAction)
               *> inject (mkHandledEvent (t^.event))
               *> after 3 (runAction $ b^.releaseAction)
               $> Catch)
>>>>>>> 7e5cf198
<|MERGE_RESOLUTION|>--- conflicted
+++ resolved
@@ -1,4 +1,3 @@
-<<<<<<< HEAD
 {-|
 Module      : KMonad.Model.Button
 Description : How buttons work
@@ -126,7 +125,7 @@
 emitB :: Keycode -> Button
 emitB c = mkButton
   (emit $ mkPress c)
-  (emit $ mkRelease c)
+  (inject $ mkPassthroughEvent $ mkRelease c)
 
 -- | Create a new button that first presses a 'Keycode' before running an inner
 -- button, releasing the 'Keycode' again after the inner 'Button' is released.
@@ -201,7 +200,7 @@
   -> Button       -- ^ The 'Button' to use to surround next
   -> Button       -- ^ The 'Button' to tap on timeout
   -> Button       -- ^ The resulting button
-aroundNextTimeout d b t = onPress $ within InputHook d (pure isPress) (tap t) $ \trig -> do
+aroundNextTimeout d b t = onPress $ within d (pure isPress) (tap t) $ \trig -> do
   runAction $ b^.pressAction
   await (isReleaseOf $ trig^.event.keycode) $ \_ -> do
     runAction $ b^.releaseAction
@@ -256,7 +255,7 @@
 
 -- | Like 'tapNext', except that after some interval it switches anyways
 tapHoldNext :: Milliseconds -> Button -> Button -> Maybe Button -> Button
-tapHoldNext ms t h mtb = onPress $ within InputHook ms (pure $ const True) onTimeout $ \tr -> do
+tapHoldNext ms t h mtb = onPress $ within ms (pure $ const True) onTimeout $ \tr -> do
   p <- matchMy Release
   if p $ tr^.event
     then tap t   *> pure Catch
@@ -264,6 +263,8 @@
   where
     onTimeout :: MonadK m =>  m ()
     onTimeout = press $ fromMaybe h mtb
+
+
 
 -- | Create a tap-hold style button that makes its decision based on the next
 -- detected release in the following manner:
@@ -279,7 +280,7 @@
   go []
   where
     go :: MonadK m => [Keycode] ->  m ()
-    go ks = hookF InputHookPrio $ \e -> do
+    go ks = hookF InputHook $ \e -> do
       p <- matchMy Release
       let isRel = isRelease e
       if
@@ -301,7 +302,7 @@
     -- then we catch the release of ButtonX that triggered this action, and then
     -- we rethrow this release.
     doHold :: MonadK m => KeyEvent -> m Catch
-    doHold e = press h *> hold False *> inject e *> pure Catch
+    doHold e = press h *> hold False *> inject (mkHandledEvent e) *> pure Catch
 
 
 
@@ -323,7 +324,7 @@
   where
 
     go :: MonadK m => Milliseconds -> [Keycode] ->  m ()
-    go ms' ks = tHookF InputHookPrio ms' onTimeout $ \r -> do
+    go ms' ks = tHookF InputHook ms' onTimeout $ \r -> do
       p <- matchMy Release
       let e = r^.event
       let isRel = isRelease e
@@ -344,7 +345,7 @@
     onRelSelf = tap t *> hold False *> pure Catch
 
     onRelOther :: MonadK m => KeyEvent -> m Catch
-    onRelOther e = press h *> hold False *> inject e *> pure Catch
+    onRelOther e = press h *> hold False *> inject (mkHandledEvent e) *> pure Catch
 
 
 -- | Create a 'Button' that contains a number of delays and 'Button's. As long
@@ -435,456 +436,6 @@
          -- The release of some other button; ignore these
 
   doHold :: MonadK m => KeyEvent -> m ()
-  doHold e = press b *> inject e
-
-  doTap :: MonadK m => m ()
-  doTap =
-    within InputHook ms
-           (pure isPress)  -- presses definitely happen after us
-           (pure ())
-           (\t -> (runAction $ b^.pressAction)
-               *> inject (t^.event)
-               *> after 3 (runAction $ b^.releaseAction)
-               $> Catch)
-=======
-{-|
-Module      : KMonad.Model.Button
-Description : How buttons work
-Copyright   : (c) David Janssen, 2019
-License     : MIT
-Maintainer  : janssen.dhj@gmail.com
-Stability   : experimental
-Portability : portable
-
-A button contains 2 actions, one to perform on press, and another to perform on
-release. This module contains that definition, and some helper code that helps
-combine buttons. It is here that most of the complicated` buttons are
-implemented (like TapHold).
-
--}
-module KMonad.Model.Button
-  ( -- * Button basics
-    -- $but
-    Button
-  , HasButton(..)
-  , onPress
-  , onRelease
-  , mkButton
-  , around
-  , tapOn
-
-  -- * Simple buttons
-  -- $simple
-  , emitB
-  , modded
-  , layerToggle
-  , layerSwitch
-  , layerAdd
-  , layerRem
-  , pass
-  , cmdButton
-
-  -- * Button combinators
-  -- $combinators
-  , aroundNext
-  , aroundNextTimeout
-  , aroundNextSingle
-  , layerDelay
-  , layerNext
-  , tapHold
-  , multiTap
-  , tapNext
-  , tapHoldNext
-  , tapNextRelease
-  , tapHoldNextRelease
-  , tapMacro
-  , tapMacroRelease
-  , stickyKey
-  )
-where
-
-import KMonad.Prelude
-
-import KMonad.Model.Action
-import KMonad.Keyboard
-import KMonad.Util
-
-
---------------------------------------------------------------------------------
--- $but
---
--- This section contains the basic definition of KMonad's 'Button' datatype. A
--- 'Button' is essentially a collection of 2 different actions, 1 to perform on
--- 'Press' and another on 'Release'.
-
--- | A 'Button' consists of two 'MonadK' actions, one to take when a press is
--- registered from the OS, and another when a release is registered.
-data Button = Button
-  { _pressAction   :: !Action -- ^ Action to take when pressed
-  , _releaseAction :: !Action -- ^ Action to take when released
-  }
-makeClassy ''Button
-
--- | Create a 'Button' out of a press and release action
---
--- NOTE: Since 'AnyK' is an existentially qualified 'MonadK', the monadic
--- actions specified must be runnable by all implementations of 'MonadK', and
--- therefore can only rely on functionality from 'MonadK'. I.e. the actions must
--- be pure 'MonadK'.
-mkButton :: AnyK () -> AnyK () -> Button
-mkButton a b = Button (Action a) (Action b)
-
--- | Create a new button with only a 'Press' action
-onPress :: AnyK () -> Button
-onPress p = mkButton p $ pure ()
-
-onRelease :: AnyK () -> Button
-onRelease = mkButton (pure ())
-
---------------------------------------------------------------------------------
--- $running
---
--- Triggering the actions stored in a 'Button'.
-
--- | Perform both the press and release of a button immediately
-tap :: MonadK m => Button -> m ()
-tap b = do
-  runAction $ b^.pressAction
-  runAction $ b^.releaseAction
-
--- | Perform the press action of a Button and register its release callback.
---
--- This performs the action stored in the 'pressAction' field and registers a
--- callback that will trigger the 'releaseAction' when the release is detected.
-press :: MonadK m => Button -> m ()
-press b = do
-  runAction $ b^.pressAction
-  awaitMy Release $ do
-    runAction $ b^.releaseAction
-    pure Catch
-
---------------------------------------------------------------------------------
--- $simple
---
--- A collection of simple buttons. These are basically almost direct wrappings
--- around 'MonadK' functionality.
-
--- | A button that emits a Press of a keycode when pressed, and a release when
--- released.
-emitB :: Keycode -> Button
-emitB c = mkButton
-  (emit $ mkPress c)
-  (inject $ mkPassthroughEvent $ mkRelease c)
-
--- | Create a new button that first presses a 'Keycode' before running an inner
--- button, releasing the 'Keycode' again after the inner 'Button' is released.
-modded ::
-     Keycode -- ^ The 'Keycode' to `wrap around` the inner button
-  -> Button  -- ^ The button to nest inside `being modded`
-  -> Button
-modded modder = around (emitB modder)
-
--- | Create a button that toggles a layer on and off
-layerToggle :: LayerTag -> Button
-layerToggle t = mkButton
-  (layerOp $ PushLayer t)
-  (layerOp $ PopLayer  t)
-
--- | Create a button that switches the base-layer on a press
-layerSwitch :: LayerTag -> Button
-layerSwitch t = onPress (layerOp $ SetBaseLayer t)
-
--- | Create a button that adds a layer on a press
-layerAdd :: LayerTag -> Button
-layerAdd t = onPress (layerOp $ PushLayer t)
-
--- | Create a button that removes the top instance of a layer on a press
-layerRem :: LayerTag -> Button
-layerRem t = onPress (layerOp $ PopLayer t)
-
--- | Create a button that does nothing (but captures the input)
-pass :: Button
-pass = onPress $ pure ()
-
--- | Create a button that executes a shell command on press and possibly on
--- release
-cmdButton :: Text -> Maybe Text -> Button
-cmdButton pr mbR = mkButton (shellCmd pr) (maybe (pure ()) shellCmd mbR)
-
---------------------------------------------------------------------------------
--- $combinators
---
--- Functions that take 'Button's and combine them to form new 'Button's.
-
--- | Create a new button from 2 buttons, an inner and an outer. When the new
--- button is pressed, first the outer is pressed, then the inner. On release,
--- the inner is released first, and then the outer.
-around ::
-     Button -- ^ The outer 'Button'
-  -> Button -- ^ The inner 'Button'
-  -> Button -- ^ The resulting nested 'Button'
-around outer inner = Button
-  (Action (runAction (outer^.pressAction)   *> runAction (inner^.pressAction)))
-  (Action (runAction (inner^.releaseAction) *> runAction (outer^.releaseAction)))
-
--- | A 'Button' that, once pressed, will surround the next button with another.
---
--- Think of this as, essentially, a tappable mod. For example, an 'aroundNext
--- KeyCtrl' would, once tapped, then make the next keypress C-<whatever>.
-aroundNext ::
-     Button -- ^ The outer 'Button'
-  -> Button -- ^ The resulting 'Button'
-aroundNext b = onPress $ await isPress $ \e -> do
-  runAction $ b^.pressAction
-  await (isReleaseOf $ e^.keycode) $ \_ -> do
-    runAction $ b^.releaseAction
-    pure NoCatch
-  pure NoCatch
-
--- | A 'Button' that, once pressed, will surround the next button within some timeout with another.
---
--- If some other key is not pressed within an interval another button will be triggered as a tap.
-aroundNextTimeout ::
-     Milliseconds -- ^ How long before we tap
-  -> Button       -- ^ The 'Button' to use to surround next
-  -> Button       -- ^ The 'Button' to tap on timeout
-  -> Button       -- ^ The resulting button
-aroundNextTimeout d b t = onPress $ within d (pure isPress) (tap t) $ \trig -> do
-  runAction $ b^.pressAction
-  await (isReleaseOf $ trig^.event.keycode) $ \_ -> do
-    runAction $ b^.releaseAction
-    pure NoCatch
-  pure NoCatch
-
--- | A 'Button' that, once pressed, will surround the next button with another.
---
--- Think of this as, essentially, a tappable mod. For example, an 'aroundNext
--- KeyCtrl' would, once tapped, then make the next keypress C-<whatever>.
---
--- This differs from 'aroundNext' in that it explicitly releases the modifier
--- immediately after the first event, where `aroundSingle` waits around for the
--- original key that was modified to be released itself.
-aroundNextSingle ::
-     Button -- ^ The outer 'Button'
-  -> Button -- ^ The resulting 'Button'
-aroundNextSingle b = onPress $ await isPress $ \_ -> do
-  runAction $ b^.pressAction
-  -- Wait for the next *event*, regardless of what it is
-  await (pure True) $ \_ -> do
-    runAction $ b^.releaseAction
-    pure NoCatch
-  pure NoCatch
-
--- | Create a new button that performs both a press and release of the input
--- button on just a press or release
-tapOn ::
-     Switch -- ^ Which 'Switch' should trigger the tap
-  -> Button -- ^ The 'Button' to tap
-  -> Button -- ^ The tapping 'Button'
-tapOn Press   b = mkButton (tap b)   (pure ())
-tapOn Release b = mkButton (pure ()) (tap b)
-
--- | Create a 'Button' that performs a tap of one button if it is released
--- within an interval. If the interval is exceeded, press the other button (and
--- release it when a release is detected).
-tapHold :: Milliseconds -> Button -> Button -> Button
-tapHold ms t h = onPress $ withinHeld ms (matchMy Release)
-  (press h)                     -- If we catch timeout before release
-  (const $ tap t *> pure Catch) -- If we catch release before timeout
-
--- | Create a 'Button' that performs a tap of 1 button if the next event is its
--- own release, or else switches to holding some other button if the next event
--- is a different keypress.
-tapNext :: Button -> Button -> Button
-tapNext t h = onPress $ hookF InputHook $ \e -> do
-  p <- matchMy Release
-  if p e
-    then tap t   *> pure Catch
-    else press h *> pure NoCatch
-
--- | Like 'tapNext', except that after some interval it switches anyways
-tapHoldNext :: Milliseconds -> Button -> Button -> Maybe Button -> Button
-tapHoldNext ms t h mtb = onPress $ within ms (pure $ const True) onTimeout $ \tr -> do
-  p <- matchMy Release
-  if p $ tr^.event
-    then tap t   *> pure Catch
-    else press h *> pure NoCatch
-  where
-    onTimeout :: MonadK m =>  m ()
-    onTimeout = press $ fromMaybe h mtb
-
-
-
--- | Create a tap-hold style button that makes its decision based on the next
--- detected release in the following manner:
--- 1. It is the release of this button: We are tapping
--- 2. It is of some other button that was pressed *before* this one, ignore.
--- 3. It is of some other button that was pressed *after* this one, we hold.
---
--- It does all of this while holding processing of other buttons, so time will
--- get rolled back like a TapHold button.
-tapNextRelease :: Button -> Button -> Button
-tapNextRelease t h = onPress $ do
-  hold True
-  go []
-  where
-    go :: MonadK m => [Keycode] ->  m ()
-    go ks = hookF InputHook $ \e -> do
-      p <- matchMy Release
-      let isRel = isRelease e
-      if
-        -- If the next event is my own release: we act as if we were tapped
-        | p e -> doTap
-        -- If the next event is the release of some button that was held after me
-        -- we act as if we were held
-        | isRel && (e^.keycode `elem` ks) -> doHold e
-        -- Else, if it is a press, store the keycode and wait again
-        | not isRel                       -> go ((e^.keycode):ks) *> pure NoCatch
-        -- Else, if it is a release of some button held before me, just ignore
-        | otherwise                       -> go ks *> pure NoCatch
-
-    -- Behave like a tap is simple: tap the button `t` and release processing
-    doTap :: MonadK m => m Catch
-    doTap = tap t *> hold False *> pure Catch
-
-    -- Behave like a hold is not simple: first we release the processing hold,
-    -- then we catch the release of ButtonX that triggered this action, and then
-    -- we rethrow this release.
-    doHold :: MonadK m => KeyEvent -> m Catch
-    doHold e = press h *> hold False *> inject (mkHandledEvent e) *> pure Catch
-
-
-
--- | Create a tap-hold style button that makes its decision based on the next
--- detected release in the following manner:
--- 1. It is the release of this button: We are tapping
--- 2. It is of some other button that was pressed *before* this one, ignore.
--- 3. It is of some other button that was pressed *after* this one, we hold.
---
--- If we encounter the timeout before any other release, we switch to the
--- specified timeout button, or to the hold button if none is specified.
---
--- It does all of this while holding processing of other buttons, so time will
--- get rolled back like a TapHold button.
-tapHoldNextRelease :: Milliseconds -> Button -> Button -> Maybe Button -> Button
-tapHoldNextRelease ms t h mtb = onPress $ do
-  hold True
-  go ms []
-  where
-
-    go :: MonadK m => Milliseconds -> [Keycode] ->  m ()
-    go ms' ks = tHookF InputHook ms' onTimeout $ \r -> do
-      p <- matchMy Release
-      let e = r^.event
-      let isRel = isRelease e
-      if
-        -- If the next event is my own release: act like tapped
-        | p e -> onRelSelf
-        -- If the next event is another release that was pressed after me
-        | isRel && (e^.keycode `elem` ks) -> onRelOther e
-        -- If the next event is a press, store and recurse
-        | not isRel -> go (ms' - r^.elapsed) (e^.keycode : ks) *> pure NoCatch
-        -- If the next event is a release of some button pressed before me, recurse
-        | otherwise -> go (ms' - r^.elapsed) ks *> pure NoCatch
-
-    onTimeout :: MonadK m =>  m ()
-    onTimeout = press (fromMaybe h mtb) *> hold False
-
-    onRelSelf :: MonadK m => m Catch
-    onRelSelf = tap t *> hold False *> pure Catch
-
-    onRelOther :: MonadK m => KeyEvent -> m Catch
-    onRelOther e = press h *> hold False *> inject (mkHandledEvent e) *> pure Catch
-
-
--- | Create a 'Button' that contains a number of delays and 'Button's. As long
--- as the next press is registered before the timeout, the multiTap descends
--- into its list. The moment a delay is exceeded or immediately upon reaching
--- the last button, that button is pressed.
-multiTap :: Button -> [(Milliseconds, Button)] -> Button
-multiTap l bs = onPress $ go bs
-  where
-    go :: [(Milliseconds, Button)] -> AnyK ()
-    go []            = press l
-    go ((ms, b):bs') = do
-      -- This is a bit complicated. What we do is:
-      -- 1.  We wait for an event
-      -- 2A. If it doesn't occur in the interval we press the button from the
-      --     list and we are done.
-      -- 2B. If we do detect the release of the key that triggered this action,
-      --     we must now keep waiting to detect another press.
-      -- 2C. If we detect another (unrelated) press event we cancel the
-      --     remaining of the multi-tap sequence and trigger a tap on the
-      --     current button of the sequence.
-      -- 3A. After 2B, if we do not detect a press before the interval is up,
-      --     we know a tap occurred, so we tap the current button and we are
-      --     done.
-      -- 3B. If we detect another press of the same key, then the user is
-      --     descending into the buttons tied to this multi-tap, so we recurse
-      --     on the remaining buttons.
-      -- 3C. If we detect any other (unrelated) press event, then the multi-tap
-      --     sequence is cancelled like in 2C. We trigger a tap of the current
-      --     button of the sequence.
-      let doNext pred onTimeout next ms = tHookF InputHook ms onTimeout $ \t -> do
-            pr <- pred
-            if | pr (t^.event)      -> next (ms - t^.elapsed) $> Catch
-               | isPress (t^.event) -> tap b                  $> NoCatch
-               | otherwise          -> pure NoCatch
-      doNext (matchMy Release)
-             (press b)
-             (doNext (matchMy Press) (tap b) (\_ -> go bs'))
-             ms
-
--- | Create a 'Button' that performs a series of taps on press. Note that the
--- last button is only released when the tapMacro itself is released.
-tapMacro :: [Button] -> Button
-tapMacro bs = onPress $ go bs
-  where
-    go []      = pure ()
-    go (b:[])  = press b
-    go (b:rst) = tap b >> go rst
-
--- | Create a 'Button' that performs a series of taps on press,
--- except for the last Button, which is tapped on release.
-tapMacroRelease :: [Button] -> Button
-tapMacroRelease bs = onPress $ go bs
-  where
-    go []      = pure ()
-    go (b:[])  = awaitMy Release $ tap b >> pure Catch
-    go (b:rst) = tap b >> go rst
-
--- | Switch to a layer for a period of time, then automatically switch back
-layerDelay :: Milliseconds -> LayerTag -> Button
-layerDelay d t = onPress $ do
-  layerOp (PushLayer t)
-  after d (layerOp $ PopLayer t)
-
--- | Switch to a layer for the next button-press and switch back automaically.
---
--- NOTE: liable to change, this is essentially just `aroundNext` and
--- `layerToggle` combined.
-layerNext :: LayerTag -> Button
-layerNext t = onPress $ do
-  layerOp (PushLayer t)
-  await isPress (\_ -> whenDone (layerOp $ PopLayer t) *> pure NoCatch)
-
--- | Make a button into a sticky-key, i.e. a key that acts like it is
--- pressed for the button after it if that button was pressed in the
--- given timeframe.
-stickyKey :: Milliseconds -> Button -> Button
-stickyKey ms b = onPress $ go
- where
-  go :: MonadK m => m ()
-  go = hookF InputHook $ \e -> do
-    p <- matchMy Release
-    if | p e               -> doTap    $> Catch
-         -- My own release; we act as if we were tapped
-       | not (isRelease e) -> doHold e $> Catch
-         -- The press of another button; act like we are held down
-       | otherwise         -> go       $> NoCatch
-         -- The release of some other button; ignore these
-
-  doHold :: MonadK m => KeyEvent -> m ()
   doHold e = press b *> inject (mkHandledEvent e)
 
   doTap :: MonadK m => m ()
@@ -895,5 +446,4 @@
            (\t -> (runAction $ b^.pressAction)
                *> inject (mkHandledEvent (t^.event))
                *> after 3 (runAction $ b^.releaseAction)
-               $> Catch)
->>>>>>> 7e5cf198
+               $> Catch)
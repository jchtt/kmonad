--- conflicted
+++ resolved
@@ -1,124 +1,3 @@
-<<<<<<< HEAD
-{-|
-Module      : KMonad.Model.Sluice
-Description : The component that provides pausing functionality
-Copyright   : (c) David Janssen, 2019
-License     : MIT
-Maintainer  : janssen.dhj@gmail.com
-Stability   : experimental
-Portability : portable
-
-For certain KMonad operations we need to be able to pause and resume processing
-of events. This component provides the ability to temporarily pause processing,
-and then resume processing and return all events that were caught while paused.
-
--}
-module KMonad.Model.Sluice
-  ( Sluice
-  , mkSluice
-  , block
-  , unblock
-  , pull
-  )
-where
-
-import KMonad.Prelude
-import KMonad.Keyboard
-import KMonad.Model.Action (WrappedEvent(..))
-
---------------------------------------------------------------------------------
--- $env
-
--- | The 'Sluice' environment.
---
--- NOTE: 'Sluice' has no internal multithreading, i.e. its 'pull' action will
--- never be interrupted, therefore we can simply use 'IORef' and sidestep all
--- the STM complications.
-data Sluice = Sluice
-  { _eventSrc :: IO WrappedEvent      -- ^ Where we get our 'KeyEvent's from
-  , _blocked  :: IORef Int        -- ^ How many locks have been applied to the sluice
-  , _blockBuf :: IORef [WrappedEvent] -- ^ Internal buffer to store events while closed
-  }
-makeLenses ''Sluice
-
--- | Create a new 'Sluice' environment
-mkSluice' :: MonadUnliftIO m => m WrappedEvent -> m Sluice
-mkSluice' s = withRunInIO $ \u -> do
-  bld <- newIORef 0
-  buf <- newIORef []
-  pure $ Sluice (u s) bld buf
-
--- | Create a new 'Sluice' environment, but do so in a ContT context
-mkSluice :: MonadUnliftIO m => m WrappedEvent -> ContT r m Sluice
-mkSluice = lift . mkSluice'
-
-
---------------------------------------------------------------------------------
--- $op
---
--- The following code deals with simple operations on the environment, like
--- blocking and unblocking the sluice.
-
--- | Increase the block-count by 1
-block :: HasLogFunc e => Sluice -> RIO e ()
-block s = do
-  modifyIORef (s^.blocked) (+1)
-  readIORef (s^.blocked) >>= \n ->
-    logDebug $ "Block level set to: " <> display n
-
--- | Set the Sluice to unblocked mode, return a list of all the stored events
--- that should be rerun, in the correct order (head was first-in, etc).
---
--- NOTE: After successfully unblocking the 'Sluice' will be empty, it is the
--- caller's responsibility to insert the returned events at an appropriate
--- location in the 'KMonad.App.App'.
---
--- We do this in KMonad by writing the events into the
--- 'KMonad.Model.Dispatch.Dispatch's rerun buffer. (this happens in the
--- "KMonad.App" module.)
-unblock :: HasLogFunc e => Sluice -> RIO e [WrappedEvent]
-unblock s = do
-  modifyIORef' (s^.blocked) (\n -> n - 1)
-  readIORef (s^.blocked) >>= \case
-    0 -> do
-      es <- readIORef (s^.blockBuf)
-      writeIORef (s^.blockBuf) []
-      logDebug $ "Unblocking input stream, " <>
-        if null es
-        then "no stored events"
-        else "rerunning:\n" <> (display . unlines . map textDisplay $ reverse es)
-      pure $ reverse es
-    n -> do
-      logDebug $ "Block level set to: " <> display n
-      pure []
-
-
---------------------------------------------------------------------------------
--- $loop
---
--- The following code deals with how a 'Sluice' fits into the KMonad pull-chain.
--- As long as we are blocked, we do not return any events, but keep storing them
--- internally. When we are unblocked, events simply pass through.
-
-
--- | Try to read from the Sluice, if we are blocked, store the event internally
--- and return Nothing. If we are unblocked, return Just the KeyEvent.
-step :: HasLogFunc e => Sluice -> RIO e (Maybe WrappedEvent)
-step s = do
-  e <- liftIO $ s^.eventSrc
-  readIORef (s^.blocked) >>= \case
-    0 -> pure $ Just e
-    _ -> do
-      modifyIORef' (s^.blockBuf) (e:)
-      readIORef (s^.blockBuf) >>= \es -> do
-        let xs = map ((" - " <>) . textDisplay) es
-        logDebug . display . unlines $ "Storing event, current store: ":xs
-      pure Nothing
-
--- | Keep trying to read from the Sluice until an event passes through
-pull :: HasLogFunc e => Sluice -> RIO e WrappedEvent
-pull s = step s >>= maybe (pull s) pure
-=======
 {-|
 Module      : KMonad.Model.Sluice
 Description : The component that provides pausing functionality
@@ -237,5 +116,4 @@
 
 -- | Keep trying to read from the Sluice until an event passes through
 pull :: HasLogFunc e => Sluice -> RIO e WrappedKeyEvent
-pull s = step s >>= maybe (pull s) pure
->>>>>>> 7e5cf198
+pull s = step s >>= maybe (pull s) pure